--- conflicted
+++ resolved
@@ -17,16 +17,9 @@
 ANGLE_CV3 = 1.3824300138
 ORIGIN_CV3 = np.array([1419.8897384173, 472.9340739229])
 
-<<<<<<< HEAD
-def apply_rotation(coords, origin=np.array([1419.8897384173,472.9340739229]), angle=1.3824300138):
-
-    """
-    Rotate a point counterclockwise by a given angle around a given origin.
-=======
 
 def apply_rotation(coords, origin=ORIGIN_CV3, angle=ANGLE_CV3):
     """Rotate a point counterclockwise by a given angle around a given origin.
->>>>>>> 066dd979
     The angle should be given in radians. This transformation is performed
     in the native coordinates (aka ds9).
 
@@ -115,15 +108,8 @@
     return pars
 
 
-<<<<<<< HEAD
-#def get_tracepars(filename=None, origin=np.array([1365.1909267381, 470.0979813298]), angle=1.3868425075,
-#                  disable_rotation=False):
-def get_tracepars(filename=None, origin=None, angle=None, disable_rotation=False):
-
-=======
 def get_tracepars(filename=None, origin=ORIGIN_CV3, angle=ANGLE_CV3,
                   disable_rotation=False):
->>>>>>> 066dd979
     """Read a file containing the trace profile and generate
     polynomial parameters for each order.
 
@@ -138,11 +124,7 @@
     :type angle: float
 
     :returns: tracepars - a dictionary containg the parameters for the polynomial fits.
-<<<<<<< HEAD
-    For example tracepars[-1] is a thing. It returns the order=-1 dictionary.
-=======
     For example tracepars[-1] returns the parameters for order = -1 as a dictionary.
->>>>>>> 066dd979
     :rtype: dict
     """
     
@@ -158,24 +140,10 @@
     trace['xpos'] -= 0.5  # Set the origin at the center of the lower-left pixel.
     trace['ypos'] -= 0.5  # Set the origin at the center of the lower-left pixel.
 
-<<<<<<< HEAD
-    # Apply rotation around point (by default)
-    if disable_rotation == False:
-        print('get_tracepars - Apply rotation to Optics model.')
-        if (origin is not None) & (angle is not None):
-            trace['xpos'], trace['ypos'] = apply_rotation((trace['xpos'], trace['ypos']), origin=origin, angle=angle)
-        elif angle is not None:
-            trace['xpos'], trace['ypos'] = apply_rotation((trace['xpos'], trace['ypos']), angle=angle)
-        elif origin is not None:
-            trace['xpos'], trace['ypos'] = apply_rotation((trace['xpos'], trace['ypos']), origin=origin)
-        else:
-            trace['xpos'], trace['ypos'] = apply_rotation((trace['xpos'], trace['ypos']))
-=======
     # Apply rotation around point (by default).
     if not disable_rotation:
 
         trace['xpos'], trace['ypos'] = apply_rotation((trace['xpos'], trace['ypos']), origin=origin, angle=angle)
->>>>>>> 066dd979
 
     # Compute polynomial parameters for different orders.
     tracepars = dict()
@@ -206,78 +174,6 @@
     return mask
 
 
-<<<<<<< HEAD
-def subarray_wavelength_bounds(tracepars, subarray='SUBSTRIP256', m=1,
-                               specpix_offset=0, spatpix_offset=0,
-                               return_pixel_bounds=False):
-    '''
-    This function's goal is to return the wavelengths bounds where
-    the spectral order is within the subarray pixels.
-    :param tracepars: polynomial fit to the optics model
-    :param subarray:
-    :param m: spectral order, one of these: 1, 2, 3
-    :param specpix_offset: a pixel offset by which traces are
-    positionned relative to the model
-    :param spatpix_offset: a pixel offset by which traces are
-    positionned relative to the model
-    :return:
-    wave_min and wave_max: the smallest and largest wavelengths
-    landing within the subarray.
-    '''
-
-    # Generate wavelengths (microns) spanning all orders
-    wavelength = np.linspace(0.5,5.5,50001)
-
-    # Convert wavelength to nat pixel coordinates.
-    # tracepars accepts m = -1, 0, 1, 2 or 3
-    w2spec = Legendre(tracepars[m]['spec_coef'], domain=tracepars[m]['spec_domain'])
-    w2spat = Legendre(tracepars[m]['spat_coef'], domain=tracepars[m]['spat_domain'])
-
-    specpix_nat = w2spec(np.log(wavelength))
-    spatpix_nat = w2spat(np.log(wavelength))
-
-    # Convert coordinates to the requested frame.
-    specpix, spatpix = pix_ref_to_frame(specpix_nat, spatpix_nat, frame='dms', subarray=subarray)
-
-    #import matplotlib.pyplot as plt
-    #plt.plot(wavelength, spatpix)
-    #plt.plot(wavelength, specpix)
-    #plt.show()
-
-    # Depending on subarray, determine the wavelengths that
-    # fall within the subarray.
-    specpix_dms_min = 0 - specpix_offset
-    specpix_dms_max = 2048 - specpix_offset
-    if subarray == 'SUBSTRIP256':
-        spatpix_dms_min = 0 - spatpix_offset
-        spatpix_dms_max = 256 - spatpix_offset
-    elif subarray == 'SUBSTRIP96':
-        spatpix_dms_min = 0 - spatpix_offset
-        spatpix_dms_max = 96 - spatpix_offset
-    elif subarray == 'FULL':
-        spatpix_dms_min = 0 - spatpix_offset
-        spatpix_dms_max = 2048 - spatpix_offset
-    else:
-        print('tracepol --> subarray_wavelength_bounds reached a corner case, investigate.')
-        sys.exit()
-
-    # Generate a mask of wavelengths that are within the subarray
-    mask = (specpix >= specpix_dms_min) & (specpix < specpix_dms_max) & \
-           (spatpix >= spatpix_dms_min) & (spatpix < spatpix_dms_max)
-
-    # Finally, obtain the wavelength boundaries
-    wave_min = np.min(wavelength[mask])
-    wave_max = np.max(wavelength[mask])
-
-    # Could also ask for pixel boundaries
-    pixel_min = np.min(specpix[mask])
-    pixel_max = np.max(specpix[mask])
-
-    if return_pixel_bounds:
-        return pixel_min, pixel_max
-    else:
-        return wave_min, wave_max
-=======
 def subarray_wavelength_bounds(tracepars, m=1, subarray='SUBSTRIP256',
                                specpix_offset=0, spatpix_offset=0):
     """Compute the minimum and maximum wavelength of a given order in a given
@@ -331,7 +227,6 @@
     pixel_max = np.max(specpix[mask])
 
     return (wave_min, wave_max), (pixel_min, pixel_max)
->>>>>>> 066dd979
 
 
 def specpix_ref_to_frame(specpix_ref, frame='dms', oversample=1):
