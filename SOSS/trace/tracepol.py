"""
Created on Mon Feb 17 13:31:58 2020

@author: talens-irex
"""

import numpy as np

from numpy.polynomial import Legendre

from astropy.io import ascii

# SUBSTRIP256 keeps columns 0:255 (0 based) in the nat frame.
# SUBSTRIP96 keeps columns 150:245 (0 based) in the nat frame.

# Default parameters for the CV3 calibration of the trace positions.
ANGLE_CV3 = 1.3824300138
ORIGIN_CV3 = np.array([1419.8897384173, 472.9340739229])


def apply_rotation(coords, origin=ORIGIN_CV3, angle=ANGLE_CV3):
    """Rotate a point counterclockwise by a given angle around a given origin.
    The angle should be given in radians. This transformation is performed
    in the native coordinates (aka ds9).

    The defaults were obtained using calibrate_tracepol.py

    :param coords: x, y coordinates to rotate.
    :param origin: point around which to rotate the coordinates.
    :param angle: angle in degrees.

    :type coords: Tuple(array[float], array[float])
    :type origin: array[float]
    :type angle: float

    :returns: x_rot, y_rot - rotated coordinates.
    :rtype: Tuple(array[float], array[float])
    """

    x, y = coords
    origin_x, origin_y = origin
    angle = np.deg2rad(angle)

    dx, dy = x - origin_x, y - origin_y
    x_rot = np.cos(angle)*dx - np.sin(angle)*dy + origin_x
    y_rot = np.sin(angle)*dx + np.cos(angle)*dy + origin_y

    return x_rot, y_rot


def trace_polynomial(trace, m=1, maxorder=15):
    """Fit a polynomial to the trace of order m and return a
    dictionary containing the parameters and validity intervals.

    :param trace: astropy table containing modelled trace points.
    :param m: spectral order for which to fit a polynomial.
    :param maxorder: maximum polynomial order to use.

    :type trace: astropy.table.Table
    :type m: int
    :type maxorder: int

    :returns: pars - dictionary containg the polynomial solution.
    :rtype: dict
    """

    # TODO added arbitrary maxorder to deal with poor exrapolatian, revisit when extrapolation fixed.
    
    # Select the data for order m.
    mask = (trace['order'] == m)
    wave = trace['Wavelength'][mask]
    spatpix_ref = trace['xpos'][mask]
    specpix_ref = trace['ypos'][mask]
    
    # Find the edges of the domain.
    wavemin = np.amin(wave)
    wavemax = np.amax(wave)

    # Compute the polynomial parameters for x and y.
    order = 0
    while order <= maxorder:

        spatpol = Legendre.fit(np.log(wave), spatpix_ref, order)
        specpol = Legendre.fit(np.log(wave), specpix_ref, order)

        spatpixp_nat = spatpol(np.log(wave))
        specpixp_nat = specpol(np.log(wave))

        if np.all(np.abs(spatpix_ref - spatpixp_nat) < 0.5) & np.all(np.abs(specpix_ref - specpixp_nat) < 0.5):
            break
            
        order += 1
    
    # Compute the transform back to wavelength.
    wavegrid = wavemin + (wavemax - wavemin)*np.linspace(0., 1., 501)
    specgrid = specpol(np.log(wavegrid))
    wavepol = Legendre.fit(specgrid, np.log(wavegrid), order)

    # Add the parameters to a dictionary.
    pars = dict()
    pars['spat_coef'] = spatpol.coef
    pars['spat_domain'] = spatpol.domain
    pars['spec_coef'] = specpol.coef
    pars['spec_domain'] = specpol.domain
    pars['wave_coef'] = wavepol.coef
    pars['wave_domain'] = wavepol.domain
    
    return pars


def get_tracepars(filename=None, origin=ORIGIN_CV3, angle=ANGLE_CV3,
                  disable_rotation=False):
    """Read a file containing the trace profile and generate
    polynomial parameters for each order.

    :param filename: file containing modelled trace points.
    :param origin: point around which to rotate the coordinates.
    :param angle: angle in degrees.
    :param disable_rotation: True or False to disable the rotation calibration that brings
    the optics model file in agreement with the CV3 data.

    :type filename: str
    :type origin: array[float]
    :type angle: float

    :returns: tracepars - a dictionary containg the parameters for the polynomial fits.
    For example tracepars[-1] returns the parameters for order = -1 as a dictionary.
    :rtype: dict
    """
    
    if filename is None:
        filename = 'NIRISS_GR700_trace_extended.csv'  # TODO Switch to pkg_resources in the future.
    
    # Read the trace.
    trace = ascii.read(filename)  # Read the Code V trace model from file. DS9 coordinates are used.

    # Convert to pixel coordinates.
    trace['xpos'] /= 0.018  # Convert from micron to pixels.
    trace['ypos'] /= 0.018  # Convert from micron to pixels.
    trace['xpos'] -= 0.5  # Set the origin at the center of the lower-left pixel.
    trace['ypos'] -= 0.5  # Set the origin at the center of the lower-left pixel.

    # Apply rotation around point (by default).
    if not disable_rotation:

        trace['xpos'], trace['ypos'] = apply_rotation((trace['xpos'], trace['ypos']), origin=origin, angle=angle)

    # Compute polynomial parameters for different orders.
    tracepars = dict()
    for m in np.unique(trace['order']):
        pars = trace_polynomial(trace, m=m)
        tracepars[m] = pars
        
    return tracepars


def get_tiltpars(filename=None):
    """Read a file containing the tilt angle for orders 1, 2 and 3.

    :param filename: The file containing the tilt data.

    :type filename: str

    :returns: wavegrid, tilt_o1, tilt_o2, tilt_o3 - A grid of wavelengths and corresponding tilt angles for each order.
    :rtype: Tuple(array[float], array[float], array[float], array[float])
    """

    if filename is None:
        filename = 'SOSS_wavelength_dependent_tilt.ecsv'  # TODO Switch to pkg_resources in the future.

    tab = ascii.read(filename)
    wavegrid = tab['Wavelength']
    tilt_o1 = tab['order 1']
    tilt_o2 = tab['order 2']
    tilt_o3 = tab['order 3']

    # TODO make polynomial fit like tp.get_tracepars?

    return wavegrid, tilt_o1, tilt_o2, tilt_o3


def bounds_check(values, lower, upper):
    """Perform a simple bounds check on an array.

    :param values: an array of values.
    :param lower: the lower bound of the valid range.
    :param upper: the upper bound of the valid range.

    :type values: array[float]
    :type lower: float
    :type upper: float

    :returns: mask - a boolean array that is True when values is between lower and upper.
    :rtype: array[bool]
    """
    
    mask = (values >= lower) & (values <= upper)
    
    return mask


def subarray_wavelength_bounds(tracepars, m=1, subarray='SUBSTRIP256',
                               specpix_offset=0, spatpix_offset=0):
    """Compute the minimum and maximum wavelength of a given order in a given
    subarray.

    :param tracepars: the trace polynomial solutions returned by get_tracepars.
    :param subarray: the output coordinate subarray.
    :param m: the spectral order.
    :param specpix_offset: a pixel offset by which the traces are positioned
        relative to the model given by tracepars.
    :param spatpix_offset: a pixel offset by which the traces are positioned
        relative to the model given by tracepars.

    :returns: (wave_min, wave_max), (pixel_min, pixel_max) - A tuple of
        wavelength bounds and a tuple of the corresponding pixel bounds.
    :rtype: Tuple(Tuple(float, float), Tuple(float, float))
    """

    # Generate wavelengths (microns) spanning all orders
    wavelength = np.linspace(0.5, 5.5, 50001)

    # Convert wavelengths to dms pixel coordinates in the requested subarray.
    specpix, spatpix, _ = wavelength_to_pix(wavelength, tracepars, m=m, frame='dms', subarray=subarray)

    # Apply the offsets.
    specpix = specpix + specpix_offset
    spatpix = spatpix + spatpix_offset

    # Determine the valid region in both pixel coordinate directions.
    mask_spec = (specpix >= 0) & (specpix < 2048)

    if subarray == 'SUBSTRIP256':
        mask_spat = (spatpix >= 0) & (spatpix < 256)
    elif subarray == 'SUBSTRIP96':
        mask_spat = (spatpix >= 0) & (spatpix < 96)
    elif subarray == 'FULL':
        mask_spat = (spatpix >= 0) & (spatpix < 2048)
    else:
        msg = 'Unknown subarray: {}'
        raise ValueError(msg.format(subarray))

    # Combine the masks.
    mask = mask_spec & mask_spat

    # Obtain the bounds in wavelength units.
    wave_min = np.min(wavelength[mask])
    wave_max = np.max(wavelength[mask])

    # Obtain the bounds in pixel units.
    pixel_min = np.min(specpix[mask])
    pixel_max = np.max(specpix[mask])

    return (wave_min, wave_max), (pixel_min, pixel_max)


def specpix_ref_to_frame(specpix_ref, frame='dms', oversample=1):
    """Convert specpix from nat coordinates to the specified frame.

    :param specpix_ref: specpix coordinates in the dms frame of SUBSTRIP256.
    :param frame: the output coordinate frame.
    :param oversample: the oversampling factor of the input coordinates.

    :type specpix_ref: array[float]
    :type frame: str
    :type oversample: int

    :returns: specpix - the input coordinates transformed to the requested coordinate frame.
    :rtype: array[float]
    """

    if frame == 'nat':
        specpix = specpix_ref
    elif frame == 'dms':
        specpix = 2047*oversample - specpix_ref
    elif frame == 'sim':
        specpix = 2047*oversample - specpix_ref
    else:
        raise ValueError('Unknown coordinate frame: {}'.format(frame))

    return specpix


def spatpix_ref_to_frame(spatpix_ref, frame='dms', subarray='SUBSTRIP256', oversample=1):
    """Convert spatpix from nat coordinates in SUBSTRIP256 to the specified frame and subarray.

    :param spatpix_ref: spatpix coordinates in the dms frame of SUBSTRIP256.
    :param frame: the output coordinate frame.
    :param subarray: the output coordinate subarray.
    :param oversample: the oversampling factor of the input coordinates.

    :type spatpix_ref: array[float]
    :type frame: str
    :type subarray: str
    :type oversample: int

    :returns: spatpix - the input coordinates transformed to the requested coordinate frame and subarray.
    :rtype: array[float]
    """

    if (frame == 'nat') & (subarray == 'SUBSTRIP256'):
        spatpix = spatpix_ref
    elif (frame == 'dms') & (subarray == 'SUBSTRIP256'):
        spatpix = 255*oversample - spatpix_ref
    elif (frame == 'sim') & (subarray == 'SUBSTRIP256'):
        spatpix = spatpix_ref
    elif (frame == 'nat') & (subarray == 'SUBSTRIP96'):
        spatpix = spatpix_ref - 150*oversample
    elif (frame == 'dms') & (subarray == 'SUBSTRIP96'):
        spatpix = 245*oversample - spatpix_ref
    elif (frame == 'sim') & (subarray == 'SUBSTRIP96'):
        spatpix = spatpix_ref - 150*oversample
    elif (frame == 'nat') & (subarray == 'FULL'):
        spatpix = spatpix_ref
    elif (frame == 'dms') & (subarray == 'FULL'):
        spatpix = 2047*oversample - spatpix_ref
    elif (frame == 'sim') & (subarray == 'FULL'):
<<<<<<< HEAD
        spatpix = 1791*oversample + spatpix_ref
=======
        spatpix = spatpix_ref
>>>>>>> 09f78b52
    else:
        raise ValueError('Unknown coordinate frame or subarray: {} {}'.format(frame, subarray))

    return spatpix


def pix_ref_to_frame(specpix_ref, spatpix_ref, frame='dms', subarray='SUBSTRIP256', oversample=1):
    """Convert from nat coordinates in SUBSTRIP256 to the specified frame and subarray.

    :param specpix_ref: specpix coordinates in the dms frame of SUBSTRIP256.
    :param spatpix_ref: spatpix coordinates in the dms frame of SUBSTRIP256.
    :param frame: the output coordinate frame.
    :param subarray: the output coordinate subarray.
    :param oversample: the oversampling factor of the input coordinates.

    :type specpix_ref: array[float]
    :type spatpix_ref: array[float]
    :type frame: str
    :type subarray: str
    :type oversample: int

    :returns: spatpix, specpix - the input coordinates transformed to the requested coordinate frame and subarray.

    :rtype: Typle(array[float], array[float])
    """

    specpix = specpix_ref_to_frame(specpix_ref, frame=frame, oversample=oversample)
    spatpix = spatpix_ref_to_frame(spatpix_ref, frame=frame, subarray=subarray, oversample=oversample)

    return specpix, spatpix


def specpix_frame_to_ref(specpix, frame='dms', oversample=1):
    """Convert specpix from an arbitrary frame to nat coordinates.

    :param specpix: specpix coordinates in an arbitrary coordinate frame.
    :param frame: the input coordinate frame.
    :param oversample: the oversampling factor of the input coordinates.

    :type specpix: array[float]
    :type frame: str
    :type oversample: int

    :returns: specpix_ref - the input coordinates transformed to nat coordinate frame.
    :rtype: array[float]
    """

    if frame == 'nat':
        specpix_ref = specpix
    elif frame == 'dms':
        specpix_ref = 2047*oversample - specpix
    elif frame == 'sim':
        specpix_ref = 2047*oversample - specpix
    else:
        raise ValueError('Unknown coordinate frame: {}'.format(frame))

    return specpix_ref


def spatpix_frame_to_ref(spatpix, frame='dms', subarray='SUBSTRIP256', oversample=1):
    """Convert spatpix from an arbitrary frame to nat coordinates in SUBSTRIP256.

    :param spatpix: spatpix coordinates in an arbitrary coordinate frame.
    :param frame: the input coordinate frame.
    :param subarray: the input coordinate subarray.
    :param oversample: the oversampling factor of the input coordinates.

    :type spatpix: array[float]
    :type frame: str
    :type subarray: str
    :type oversample: int

    :returns: spatpix_ref - the input coordinates transformed to nat coordinate frame and SUBSTRIP256 subarray.
    :rtype: array[float]
    """

    if (frame == 'nat') & (subarray == 'SUBSTRIP256'):
        spatpix_ref = spatpix
    elif (frame == 'dms') & (subarray == 'SUBSTRIP256'):
        spatpix_ref = 255*oversample - spatpix
    elif (frame == 'sim') & (subarray == 'SUBSTRIP256'):
        spatpix_ref = spatpix
    elif (frame == 'nat') & (subarray == 'SUBSTRIP96'):
        spatpix_ref = spatpix + 150*oversample
    elif (frame == 'dms') & (subarray == 'SUBSTRIP96'):
        spatpix_ref = 245*oversample - spatpix
    elif (frame == 'sim') & (subarray == 'SUBSTRIP96'):
        spatpix_ref = spatpix + 150*oversample
    elif (frame == 'nat') & (subarray == 'FULL'):
        spatpix_ref = spatpix
    elif (frame == 'dms') & (subarray == 'FULL'):
        spatpix_ref = 2047*oversample - spatpix
    elif (frame == 'sim') & (subarray == 'FULL'):
<<<<<<< HEAD
        spatpix_ref = spatpix - 1791*oversample
=======
        spatpix_ref = spatpix
>>>>>>> 09f78b52
    else:
        raise ValueError('Unknown coordinate frame or subarray: {} {}'.format(frame, subarray))

    return spatpix_ref


def pix_frame_to_ref(specpix, spatpix, frame='dms', subarray='SUBSTRIP256', oversample=1):
    """Convert from an arbitrary frame and subarray to nat coordinates in SUBSTRIP256.

    :param specpix: specpix coordinates in an arbitrary coordinate frame.
    :param spatpix: spatpix coordinates in an arbitrary coordinate frame.
    :param frame: the input coordinate frame.
    :param subarray: the input coordinate subarray.
    :param oversample: the oversampling factor of the input coordinates.

    :type specpix: array[float]
    :type spatpix: array[float]
    :type frame: str
    :type subarray: str
    :type oversample: int

    :returns: specpix_ref, spatpix_ref - the input coordinates transformed to
        nat coordinate frame and SUBSTRIP256 subarray.
    :rtype: Tuple(array[float], array[float])
    """

    specpix_ref = specpix_frame_to_ref(specpix, frame=frame, oversample=oversample)
    spatpix_ref = spatpix_frame_to_ref(spatpix, frame=frame, subarray=subarray, oversample=oversample)

    return specpix_ref, spatpix_ref


def image_nat_to_dms(image):
    """This function converts images from native (ds9) to DMS coordinates.

    :param image: The input image data in native coordinates.

    :type image: array[float]

    :returns: out - the image in DMS coordinates.
    :rtype: array[float]
    """

    ndim = image.ndim

    if ndim == 2:
        out = np.flip(np.rot90(image, axes=(0, 1)), axis=-1)
    elif ndim == 3:
        out = np.flip(np.rot90(image, axes=(1, 2)), axis=-1)
    elif ndim == 4:
        out = np.flip(np.rot90(image, axes=(2, 3)), axis=-1)
    else:
        raise ValueError('Image with {} dimensions are not supported.'.format(ndim))

    return out


def wavelength_to_pix(wavelength, tracepars, m=1, frame='dms', subarray='SUBSTRIP256', oversample=1):
    """Convert wavelength to pixel coordinates for order m.

    :param wavelength: wavelength values in microns.
    :param tracepars: the trace polynomial solutions returned by get_tracepars.
    :param m: the spectral order.
    :param frame: the coordinate frame of the output coordinates (nat, dms or sim).
    :param subarray: the subarray of the output coordinates (SUBARRAY256 or SUBARRAY96).
    :param oversample: the oversampling factor of the outpur coordinates.

    :type wavelength: array[float]
    :type tracepars: dict
    :type m: int
    :type frame: str
    :type subarray: str
    :type oversample: int

    :returns: specpix - the spectral pixel coordinates, spatpix - the spatial pixel coordinates,
    mask - an array that is True when the specpix values were within the valid range of the polynomial.
    :rtype: Tuple(array[float], array[float], array[bool])
    """

    # Convert wavelenght to nat pixel coordinates.
    w2spec = Legendre(tracepars[m]['spec_coef'], domain=tracepars[m]['spec_domain'])
    w2spat = Legendre(tracepars[m]['spat_coef'], domain=tracepars[m]['spat_domain'])

    specpix_nat = w2spec(np.log(wavelength))
    spatpix_nat = w2spat(np.log(wavelength))
    mask = bounds_check(np.log(wavelength), tracepars[m]['spec_domain'][0], tracepars[m]['spec_domain'][1])

    # Convert coordinates to the requested frame.
    specpix, spatpix = pix_ref_to_frame(specpix_nat, spatpix_nat, frame=frame, subarray=subarray)

    # Oversample the coordinates.
    specpix = specpix*oversample
    spatpix = spatpix*oversample

    return specpix, spatpix, mask


def wavelength_to_tilt(wavelength, tiltpars, m=1):
    """Interpolate the tilt values to the input wavelength grid.

    :param wavelength: wavelength values in microns.
    :param tiltpars: the tilt parameters returned by get_tiltpars.
    :param m: the spectral order.

    :type wavelength: array[float]
    :type tiltpars: Tuple(array[float], array[float], array[float], array[float])
    :type m: int

    :returns: tilt - The tilt angles corresponding to wavelength for order m.
    :rtype: array[float]
    """

    wavegrid, tilt_o1, tilt_o2, tilt_o3 = tiltpars

    if m == 1:
        tilt = np.interp(wavelength, wavegrid, tilt_o1)
    elif m == 2:
        tilt = np.interp(wavelength, wavegrid, tilt_o2)
    elif m == 3:
        tilt = np.interp(wavelength, wavegrid, tilt_o3)
    else:
        raise ValueError('Order m must be 1, 2, or 3.')

    return tilt


def specpix_to_wavelength(specpix, tracepars, m=1, frame='dms', oversample=1):
    """Convert the spectral pixel coordinate to wavelength for order m.

    :param specpix: the pixel values.
    :param tracepars: the trace polynomial solutions returned by get_tracepars.
    :param m: the spectral order.
    :param frame: the coordinate frame of the input coordinates (nat, dms or sim).
    :param oversample: the oversampling factor of the input coordinates.

    :type specpix: array[float]
    :type tracepars: dict
    :type m: int
    :type frame: str
    :type oversample: int

    :returns: wavelength - an array containing the wavelengths corresponding to specpix,
    mask - an array that is True when the specpix values were within the valid range of the polynomial.
    :rtype: Tuple(array[float], array[bool])
    """

    # Remove any oversampling.
    specpix = specpix/oversample

    # Convert the input coordinates to nat coordinates.
    specpix_nat = specpix_frame_to_ref(specpix, frame=frame)

    # Convert the specpix coordinates to wavelength.
    spec2w = Legendre(tracepars[m]['wave_coef'], domain=tracepars[m]['wave_domain'])

    with np.errstate(over='ignore'):
        wavelength = np.exp(spec2w(specpix_nat))
    mask = bounds_check(specpix_nat, tracepars[m]['wave_domain'][0], tracepars[m]['wave_domain'][1])

    return wavelength, mask


def _get_wave_map(wavegrid, x_trace, y_trace, tilt, subarray='SUBSTRIP256', frame='dms', oversample=1, padding=0,
                  maxiter=5, dtol=1e-2):
    """"""

    os = np.copy(oversample)
    xpad = np.copy(padding)
    ypad = np.copy(padding)

    dimx, dimy = 300, 2048

    # Generate the oversampled grid of pixel coordinates.
    x_vec = np.arange((dimx + 2 * xpad) * os) / os - (os - 1) / (2 * os) - xpad
    y_vec = np.arange((dimy + 2 * ypad) * os) / os - (os - 1) / (2 * os) - ypad
    x_pixel, y_pixel = np.meshgrid(x_vec, y_vec)

    # The gain is for the iterative approach to finding the wavelength.
    gain = -1.0
    delta_y = 0.0

    # Iteratively compute the wavelength at each pixel.
    for niter in range(maxiter):

        # Assume all x have same wavelength.
        wave_iterated = np.interp(y_pixel + gain*delta_y, y_trace, wavegrid)

        # Compute the tilt angle at the wavelengths.
        tilt_tmp = np.interp(wave_iterated, wavegrid, tilt)

        # Compute the trace position at the wavelengths.
        x_estimate = np.interp(wave_iterated, wavegrid, x_trace)
        y_estimate = np.interp(wave_iterated, wavegrid, y_trace)

        # Project that back to pixel coordinates.
        y_iterated = y_estimate + (x_pixel - x_estimate) * np.tan(np.deg2rad(tilt_tmp))

        # Measure error between requested and iterated position.
        delta_y = delta_y + (y_iterated - y_pixel)

        # If the desired precision has been reached end iterations.
        if np.all(np.abs(y_iterated - y_pixel) < dtol):
            break

    # Evaluate the final wavelength map, this time setting out-of-bounds values to NaN.
    wave_map_2d = np.interp(y_pixel + gain*delta_y, y_trace, wavegrid, left=np.nan, right=np.nan)

    # Crop or expand to the appropriate size for the subarray.
    if subarray == 'FULL':
        # We pad the FULL subarray with NaNs now.
        tmp = np.full((os * (2048 + 2 * ypad), os * (2048 + 2 * xpad)), fill_value=np.nan)
        lx = 0
        ux = os * (dimx + 2 * xpad)
        tmp[:, lx:ux] = wave_map_2d
        wave_map_2d = tmp
    elif subarray == 'SUBSTRIP96':
        # The SUBSTRIP96 keeps columns 150 to 245.
        lx = os * (150)
        ux = os * (246 + 2 * xpad)
        wave_map_2d = wave_map_2d[:, lx:ux]
    elif subarray == 'SUBSTRIP256':
        # The SUBSTRIP256 keeps columns 0 to 255.
        lx = 0
        ux = os * (256 + 2 * xpad)
        wave_map_2d = wave_map_2d[:, lx:ux]
    else:
        raise ValueError('subarray must be one of SUBSTRIP256, SUBSTRIP96 or FULL')

    # Transform to the correct coordinate frame.
    if frame == 'nat':
        pass
    elif frame == 'dms':
        wave_map_2d = image_nat_to_dms(wave_map_2d)
    elif frame == 'sim':
        wave_map_2d = image_nat_to_dms(wave_map_2d)
        wave_map_2d = np.flip(wave_map_2d, axis=1)
    else:
        raise ValueError('Unknown coordinate frame: {}'.format(frame))

    return wave_map_2d


def make_2d_wavemap(m=1, subarray='SUBSTRIP256', frame='dms', tilt_angle=None, oversample=1, padding=0, maxiter=5,
                    dtol=1e-2):
    """Compute the 2D wavelength map for NIRISS SOSS.

    :param m: the spectral order.
    :param subarray: the subarray of the output coordinates (SUBARRAY256 or SUBARRAY96).
    :param frame: the coordinate frame of the input coordinates (nat, dms or sim).
    :param tilt_angle: a constant tilt angle to use.
    :param oversample: the oversampling factor of the output array.
    :param padding: the padding of the output array in pixels.
    :param maxiter: the maximum number of iterations to use when solving the wavelength map.
    :param dtol: the tolerance in pixels at which to end the iterations.

    :type m: int
    :type subarray: str
    :type frame: str
    :type tilt_angle: float
    :type oversample: int
    :type padding: int
    :type maxiter: int
    :type dtol: float

    :returns: wave_map_2d - A 2D array of wavelength values across the detector.
    :rtype: array[float]
    """

    # Get the trace parameters.
    tracepars = get_tracepars()

    # Get the tilt parameters.
    tiltpars = get_tiltpars()

    # Compute the trace x, y positions and tilt angles for order m.
    wavegrid = np.linspace(0.5, 5.0, 4501)
    y_trace, x_trace, mask = wavelength_to_pix(wavegrid, tracepars, m=m, frame='nat')

    if tilt_angle is None:
        tilt = wavelength_to_tilt(wavegrid, tiltpars, m=m)
    else:
        tilt = np.full_like(wavegrid, fill_value=tilt_angle)

    # Compute the 2D wavelength map in native (ds9) coordinates.
    wave_map_2d = _get_wave_map(wavegrid, x_trace, y_trace, tilt, subarray=subarray, frame=frame, oversample=oversample,
                                padding=padding, maxiter=maxiter, dtol=dtol)

    return wave_map_2d<|MERGE_RESOLUTION|>--- conflicted
+++ resolved
@@ -315,11 +315,7 @@
     elif (frame == 'dms') & (subarray == 'FULL'):
         spatpix = 2047*oversample - spatpix_ref
     elif (frame == 'sim') & (subarray == 'FULL'):
-<<<<<<< HEAD
         spatpix = 1791*oversample + spatpix_ref
-=======
-        spatpix = spatpix_ref
->>>>>>> 09f78b52
     else:
         raise ValueError('Unknown coordinate frame or subarray: {} {}'.format(frame, subarray))
 
@@ -413,11 +409,7 @@
     elif (frame == 'dms') & (subarray == 'FULL'):
         spatpix_ref = 2047*oversample - spatpix
     elif (frame == 'sim') & (subarray == 'FULL'):
-<<<<<<< HEAD
         spatpix_ref = spatpix - 1791*oversample
-=======
-        spatpix_ref = spatpix
->>>>>>> 09f78b52
     else:
         raise ValueError('Unknown coordinate frame or subarray: {} {}'.format(frame, subarray))
 
