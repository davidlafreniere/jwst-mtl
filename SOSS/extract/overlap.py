
# General imports
import matplotlib.pyplot as plt
import numpy as np
from scipy.sparse import find, issparse, csr_matrix, diags
from scipy.sparse.linalg import spsolve
from scipy.interpolate import interp1d, Akima1DInterpolator
from scipy.optimize import minimize_scalar

# Local imports
from .custom_numpy import arange_2d
from .interpolate import SegmentedLagrangeX
from .convolution import get_c_matrix, WebbKer
from .utils import (get_lam_p_or_m, get_n_nodes, grid_from_map,
                    oversample_grid, _grid_from_map, get_soss_grid)
from .throughput import ThroughputSOSS
from .regularisation import Tikhonov, tikho_solve, get_nyquist_matrix


class _BaseOverlap:
    """
    Base class for overlaping extraction of the form:
    (B_T * B) * f = (data/sig)_T * B
    where B is a matrix and f is an array.
    The matrix multiplication B * f is the 2d model of the detector.
    We want to solve for the array f.
    The elements of f are labelled by 'k'.
    The pixels are labeled by 'i'.
    Every pixel 'i' is covered by a set of 'k' for each order
    of diffraction.
    The classes inheriting from this class should specify the
    methods get_w which computes the 'k' associated to each pixel 'i'.
    These depends of the type of interpolation used.
    """
    def __init__(self, p_list, lam_list, t_list, c_list,
                 data=None, lam_grid=None, lam_bounds=None, i_bounds=None,
                 c_kwargs=None, sig=None, n_os=2, mask=None, thresh=1e-5,
                 orders=[1, 2], verbose=False, scidata=None):
        """
        Parameters
        ----------
        p_list : (N_ord, N, M) list or array of 2-D arrays
            A list or array of the spatial profile for each order
            on the detector. It has to have the same (N, M) as `data`.
        lam_list : (N_ord, N, M) list or array of 2-D arrays
            A list or array of the central wavelength position for each
            order on the detector.
            It has to have the same (N, M) as `data`.
        t_list : (N_ord [, N_k]) list of array or callable
            A list of functions or array of the throughput at each order.
            If callable, the functions depend on the wavelength.
            If array, projected on `lam_grid`.
        c_list : array, callable or sparse matrix
            Convolution kernel to be applied on f_k for each orders.
            Can be array of the shape (N_ker, N_k_c).
            Can be a callable with the form f(x, x0) where x0 is
            the position of the center of the kernel. In this case, it must
            return a 1D array (len(x)), so a kernel value
            for each pairs of (x, x0). If array or callable,
            it will be passed to `convolution.get_c_matrix` function
            and the `c_kwargs` can be passed to this function.
            If sparse, the shape has to be (N_k_c, N_k) and it will
            be used directly. N_ker is the length of the effective kernel
            and N_k_c is the length of f_k convolved.
        data : (N, M) array_like, optional
            A 2-D array of real values representing the detector image.
        lam_grid : (N_k) array_like, optional
            The grid on which f(lambda) will be projected.
            Default is a grid from `utils.get_soss_grid`.
            `n_os` will be passed to this function.
        n_os  : int, optional
            if `lam_grid`is None, it will be used to generate
            a grid. Default is 2.
        lam_bounds : list or array-like (N_ord, 2), optional
            Boundary wavelengths covered by each orders.
            Default is the wavelength covered by `lam_list`.
        i_bounds : list or array-like (N_ord, 2), optional
            Index of `lam_bounds`on `lam_grid`.
        c_kwargs : list of N_ord dictionnaries or dictionnary, optional
            Inputs keywords arguments to pass to
            `convolution.get_c_matrix` function for each orders.
            If dictionnary, the same c_kwargs will be used for each orders.
        sig : (N, M) array_like, optional
            Estimate of the error on each pixel. Default is one everywhere.
        mask : (N, M) array_like boolean, optional
            Boolean Mask of the bad pixels on the detector.
        tresh : float, optional:
            The pixels where the estimated spatial profile is less than
            this value will be masked. Default is 1e-5.
        verbose : bool, optional
            Print steps. Default is False.
        """
        # Temporary message if scidata is still used instead of data.
        if scidata is not None:
            print("`scidata` is not used anymore. Please use `data` instead.")
            data = scidata

        ###########################
        # Save basic parameters
        ###########################

        # Number of orders
        self.n_ord = len(lam_list)

        # Orders
        self.orders = orders

        # Shape of the detector used
        # (the wavelength map should have the same shape)
        self.shape = lam_list[0].shape

        # Threshold to build mask
        self.thresh = thresh

        # Verbose option
        self.verbose = verbose

        # Error map of each pixels
        if sig is None:
            # Ones with the detector shape
            self.sig = np.ones(self.shape)
        else:
            self.sig = sig.copy()

        # Save PSF for each orders
        self.update_lists(p_list=p_list)

        # Save pixel wavelength for each orders
        self.lam_list = [lam.copy() for lam in lam_list]

        # Generate lam_grid if not given
        if lam_grid is None:
            if self.n_ord == 2:
                lam_grid = get_soss_grid(p_list, lam_list, n_os=n_os)
            else:
                lam_grid, _ = self.grid_from_map()

        # Non-convolved grid length
        self.n_k = len(lam_grid)

        # Save non-convolved wavelength grid
        self.lam_grid = lam_grid.copy()

        # Save throughput for each orders
        self.update_lists(t_list=t_list)

        #####################################################
        # Get index of wavelength grid covered by each orders
        #####################################################

        # Assign a first estimate of i_bounds if not specified
        # to be able to compute mask
        if i_bounds is None:
            i_bounds = [[0, len(lam_grid)]
                        for _ in range(self.n_ord)]
        else:
            # Make sure it is absolute index, not relative
            # So no negative index.
            for i_bnds in i_bounds:
                if i_bnds[1] < 0:
                    i_bnds[1] = len(lam_grid) + i_bnds[1]
        self.i_bounds = i_bounds

        ###################################
        # Build detector mask
        ###################################

        # First estimate of a global mask and masks for each orders
        self.mask, self.mask_ord = self._get_masks(mask)

        # Correct i_bounds if it was not specified
        self.i_bounds = self._get_i_bnds(lam_bounds)

        # Re-build global mask and masks for each orders
        self.mask, self.mask_ord = self._get_masks(mask)

        ####################################
        # Build convolution matrix
        ####################################

        # Check c_kwargs input
        if c_kwargs is None:
            c_kwargs = [{} for _ in range(self.n_ord)]
        elif isinstance(c_kwargs, dict):
            c_kwargs = [c_kwargs for _ in range(self.n_ord)]

        # Define convolution sparse matrix
        conv_ker = []
        for i, c_n in enumerate(c_list):
            if not issparse(c_n):
                c_n = get_c_matrix(c_n, lam_grid,
                                   i_bounds=self.i_bounds[i],
                                   **c_kwargs[i])
            conv_ker.append(c_n)
        self.c_list = conv_ker

        #############################
        # Compute integration weights
        #############################

        # The weights depend on the integration method used solve
        # the integral of the flux over a pixel and are encoded
        # in the class method `_get_w()`.

        w_list, k_list = [], []
        for n in range(self.n_ord):  # For each orders
            w_n, k_n = self.get_w(n)  # Compute weigths
            # Convert to sparse matrix
            # First get the dimension of the convolved grid
            n_kc = np.diff(self.i_bounds[n]).astype(int)[0]
            # Then convert to sparse
            w_n = sparse_k(w_n, k_n, n_kc)
            w_list.append(w_n), k_list.append(k_n)
        self.w_list, self.k_list = w_list, k_list  # Save values

        #########################
        # Save remaining inputs
        #########################

        # Detector image
        if data is None:
            # Create a dummy detector image.
            self.data = np.nan * np.ones(lam_list[0].shape)
        else:
            self.data = data.copy()
        # Set masked values to zero ... may not be necessary
        # IDEA: try setting to np.nan instead of zero?
        self.data[self.mask] = 0

    def _get_masks(self, mask):
        """
        Compute a global mask on the detector and for each orders.
        Depends on the spatial profile, the wavelength grid
        and the user defined mask (optional). These are all specified
        when initiating the object.
        """
        # Get needed attributes
        thresh, n_ord \
            = self.getattrs('thresh', 'n_ord')
        t_list, p_list, lam_list  \
            = self.getattrs('t_list', 'p_list', 'lam_list')

        # Mask according to the spatial profile
        mask_P = [P < thresh for P in p_list]

        # Mask pixels not covered by the wavelength grid
        mask_lam = [self.get_mask_lam(n) for n in range(n_ord)]

        # Apply user's defined mask
        if mask is None:
            mask_ord = np.any([mask_P, mask_lam], axis=0)
        else:
            mask = [mask for n in range(n_ord)]  # For each orders
            mask_ord = np.any([mask_P, mask_lam, mask], axis=0)

        # Mask pixels that are masked at each orders
        global_mask = np.all(mask_ord, axis=0)

        # Mask if mask_P not masked but mask_lam is.
        # This means that an order is contaminated by another
        # order, but the wavelength range does not cover this part
        # of the spectrum. Thus, it cannot be treated correctly.
        global_mask |= (np.any(mask_lam, axis=0)
                        & (~np.array(mask_P)).all(axis=0))

        # Apply this new global mask to each orders
        mask_ord = np.any([mask_lam, global_mask[None, :, :]], axis=0)

        return global_mask, mask_ord

    def _get_i_bnds(self, lam_bounds):
        """
        Define wavelength boundaries for each orders using the order's mask.
        """

        # TODO: define this function for only a given order
        lam_grid = self.lam_grid
        i_bounds = self.i_bounds

        # Check if lam_bounds given
        if lam_bounds is None:
            lam_bounds = []
            for i in range(self.n_ord):
                lam = self.lam_list[i][~self.mask_ord[i]]
                lam_bounds.append([lam.min(), lam.max()])

        # What we need is the boundary position
        # on the wavelength grid.
        i_bnds_new = []
        for bounds, i_bnds in zip(lam_bounds, i_bounds):
            a = np.min(np.where(lam_grid >= bounds[0])[0])
            b = np.max(np.where(lam_grid <= bounds[1])[0]) + 1
            # Take the most restrictive bound
            a = np.max([a, i_bnds[0]])
            b = np.min([b, i_bnds[1]])
            # Keep value
            i_bnds_new.append([a, b])

        return i_bnds_new

    def rebuild(self, f_lam, orders=None):
        """
        Build current model of the detector.

        Parameters
        ----------
        f_lam: array-like or callable
            flux as a function of wavelength if callable
            or flux projected on the wavelength grid
        orders: iterable, ooptional
            Order index to model on detector. Default is
            all available orders.
        Output
        ------
        2D array-like image of the detector
        """

        # If f is callable, project on grid
        if callable(f_lam):
            grid = self.lam_grid

            # Project on wavelength grid
            f_lam = f_lam(grid)

        # Iterate over all orders by default
        if orders is None:
            orders = range(self.n_ord)

        return self._rebuild(f_lam, orders)

    def _rebuild(self, f_k, orders):
        """
        Build current model of the detector.

        Parameters
        ----------
        f_k: array-like
            Flux projected on the wavelength grid
        orders: iterable
            Order index to model on detector.
        Output
        ------
        2D array-like image of the detector
        """
        # Get needed class attribute
        ma = self.mask

        # Distribute the flux on detector
        out = np.zeros(self.shape)
        for n in orders:
            # Compute `b_n` at each pixels w/o `sig`
            b_n = self.get_b_n(n, sig=False)
            # Add flux to pixels
            out[~ma] += b_n.dot(f_k)

        # nan invalid pixels
        out[ma] = np.nan

        return out

    def update_lists(self, t_list=None, p_list=None, **kwargs):
        """
        Update attributes.
        """
        # Spatial profile
        if p_list is not None:
            self.p_list = [p_n.copy() for p_n in p_list]

        # Throughput
        if t_list is not None:
            # Can be a callable (function) or an array
            # with the same length as lambda grid.
            t = []
            for t_n in t_list:  # For each order
                try:  # First assume it's a function
                    t.append(t_n(self.lam_grid))  # Project on grid
                except TypeError:  # Assume it's an array
                    t.append(t_n)
            self.t_list = t  # Save value

        if kwargs:
            message = ', '.join(kwargs.keys())
            message += ' not supported by'
            message += ' `update_lists` method.'
            raise TypeError(message)

    def get_b_n(self, i_ord, sig=True, quick=False):
        """
        Compute the matrix `b_n = (P/sig).w.T.lambda.c_n` ,
        where `P` is the spatial profile matrix (diag),
        `w` is the integrations weights matrix,
        `T` is the throughput matrix (diag),
        `lambda` is the convolved wavelength grid matrix (diag),
        `c_n` is the convolution kernel.
        The model of the detector at order n (`model_n`)
        is given by the system:
        model_n = b_n.c_n.f ,
        where f is the incoming flux projected on the wavelenght grid.
        Parameters
        ----------
        i_ord : integer
            Label of the order (depending on the initiation of the object).
        sig: bool or (N, M) array_like, optional
            If 2-d array, `sig` is the new error estimation map.
            It is the same shape as `sig` initiation input. If bool,
            wheter to apply sigma or not. The method will return
            b_n/sigma if True or array_like and b_n if False. If True,
            the default object attribute `sig` will be use.
        quick: bool, optional
            If True, only perform one matrix multiplication
            instead of the whole system: (P/sig).(w.T.lambda.c_n)
        Output
        ------
        sparse matrix of b_n coefficients
        """
        #### Input management ######

        # Special treatment for error map
        # Can be bool or array.
        if sig is False:
            # Sigma will have no effect
            sig = np.ones(self.shape)
        else:
            if sig is not True:
                # Sigma must be an array so
                # update object attribute
                self.sig = sig.copy()
            # Take sigma from object
            sig = self.sig

        # Get needed attributes ...
        attrs = ('lam_grid', 'mask')
        lam, mask = self.getattrs(*attrs)

        # ... order dependent attributes
        attrs = ('t_list', 'p_list', 'c_list', 'w_list', 'i_bounds')
        t_n, p_n, c_n, w_n, i_bnds = self.getattrs(*attrs, n=i_ord)

        # Keep only valid pixels (P and sig are still 2-D)
        # And apply direcly 1/sig here (quicker)
        p_n = p_n[~mask] / sig[~mask]

        ### Compute b_n ###

        # Quick mode if only `p_n` or `sig` has changed
        if quick:
            # Get pre-computed (right) part of the equation
            right = self.w_t_lam_c[i_ord]
            # Apply new p_n
            b_n = diags(p_n).dot(right)
        else:
            # First (T * lam) for the convolve axis (n_k_c)
            product = (t_n * lam)[slice(*i_bnds)]
            # then convolution
            product = diags(product).dot(c_n)
            # then weights
            product = w_n.dot(product)
            # Save this product for quick mode
            self._save_w_t_lam_c(i_ord, product)
            # Then spatial profile
            b_n = diags(p_n).dot(product)

        return b_n

    def _save_w_t_lam_c(self, order, product):
        """
        Save the matrix product of the weighs (w), the throughput (t),
        the wavelength (lam) and the convolution matrix for faster computation.
        """
        # Get needed attributes
        n_ord = self.n_ord

        # Check if attribute exists
        try:
            self.w_t_lam_c
        except AttributeError:
            # Init w_t_lam_c.
            self.w_t_lam_c = [[] for i_ord in range(n_ord)]

        # Assign value
        self.w_t_lam_c[order] = product.copy()

    def build_sys(self, data=None, sig=True, **kwargs):
        """
        Build linear system arising from the logL maximisation.
        TIPS: To be quicker, only specify the psf (`p_list`) in kwargs.
              There will be only one matrix multiplication:
              (P/sig).(w.T.lambda.c_n).
        Parameters
        ----------
        data : (N, M) array_like, optional
            A 2-D array of real values representing the detector image.
            Default is the object attribute `data`.
        sig: bool or (N, M) array_like, optional
            Estimate of the error on each pixel.
            If 2-d array, `sig` is the new error estimation map.
            It is the same shape as `sig` initiation input. If bool,
            wheter to apply sigma or not. The method will return
            b_n/sigma if True or array_like and b_n if False. If True,
            the default object attribute `sig` will be use.
        t_list : (N_ord [, N_k]) list or array of functions, optional
            A list or array of the throughput at each order.
            The functions depend on the wavelength
            Default is the object attribute `t_list`
        p_list : (N_ord, N, M) list or array of 2-D arrays, optional
            A list or array of the spatial profile for each order
            on the detector. It has to have the same (N, M) as `data`.
            Default is the object attribute `p_list`
        Output
        ------
        A and b from Ax = b beeing the system to solve.
        """
        ##### Input management ######

        # Use data from object as default
        if data is None:
            data = self.data
        else:
            # Update data
            self.data = data

        # Take mask from object
        mask = self.mask

        # Get some dimensions infos
        n_k, n_ord = self.n_k, self.n_ord

        # Update p_list and t_list if given.
        self.update_lists(**kwargs)

        # Check if inputs are suited for quick mode;
        # Quick mode if `t_list` is not specified.
        quick = ('t_list' not in kwargs)
        quick &= hasattr(self, 'w_t_lam_c')  # Pre-computed
        if quick:
            self.v_print('Quick mode is on!')

        ####### Calculations ########

        # Build matrix B
        # Initiate with empty matrix
        n_i = (~mask).sum()  # n good pixels
        b_matrix = csr_matrix((n_i, n_k))
        # Sum over orders
        for i_ord in range(n_ord):
            # Get sparse b_n
            b_matrix += self.get_b_n(i_ord, sig=sig, quick=quick)

        # Build system
        # Fisrt get `sig` which have been update`
        # when calling `get_b_n`
        sig = self.sig
        # Take only valid pixels and apply `sig`on data
        data = data[~mask] / sig[~mask]
        # (B_T * B) * f = (data/sig)_T * B
        # (matrix ) * f = result
        matrix = b_matrix.T.dot(b_matrix)
        result = csr_matrix(data.T).dot(b_matrix)

        return matrix, result.toarray().squeeze()

    def extract(self, tikhonov=False, tikho_kwargs=None, factor=None, **kwargs):
        """
        Extract underlying flux on the detector.
        All parameters are passed to `build_sys` method.
        TIPS: To be quicker, only specify the psf (`p_list`) in kwargs.
              There will be only one matrix multiplication:
              (P/sig).(w.T.lambda.c_n).
        Parameters
        ----------
        tikhonov : bool, optional
            Wheter to use tikhonov extraction
            (see regularisation.tikho_solve function).
            Default is False.
        tikho_kwargs : dictionnary or None, optional
            Arguments passed to `tikho_solve`.
        data : (N, M) array_like, optional
            A 2-D array of real values representing the detector image.
            Default is the object attribute `data`.
        t_list : (N_ord [, N_k]) list or array of functions, optional
            A list or array of the throughput at each order.
            The functions depend on the wavelength
            Default is the object attribute `t_list`
        p_list : (N_ord, N, M) list or array of 2-D arrays, optional
            A list or array of the spatial profile for each order
            on the detector. It has to have the same (N, M) as `data`.
            Default is the object attribute `p_list`
        sig : (N, M) array_like, optional
            Estimate of the error on each pixel`
            Same shape as `data`.
            Default is the object attribute `sig`.
        Ouput
        -----
        f_k: solution of the linear system
        """
        # Build the system to solve
        matrix, result = self.build_sys(**kwargs)

        # Get index of `lam_grid` convered by the pixel.
        # `lam_grid` may cover more then the pixels.
        i_grid = self.get_i_grid(result)

        # Init f_k with nan
        f_k = np.ones(result.shape[-1]) * np.nan

        # Solve with the specified solver.
        # Only solve for valid range `i_grid` (on the detector).
        # It will be a singular matrix otherwise.
        if tikhonov:
            if factor is None:
                raise ValueError("Please specify tikhonov `factor`.")
            t_mat = self.get_tikho_matrix()
            default_kwargs = {'grid': self.lam_grid,
                              'index': i_grid,
                              't_mat': t_mat,
                               'factor': factor}
            if tikho_kwargs is None:
                tikho_kwargs = {}
            tikho_kwargs = {**default_kwargs, **tikho_kwargs}
            f_k[i_grid] = self._solve_tikho(matrix, result, **tikho_kwargs)
        else:
            f_k[i_grid] = self._solve(matrix, result, index=i_grid)

        return f_k

    def _solve(self, matrix, result, index=slice(None)):
        """
        Simply pass `matrix` and `result`
        to `scipy.spsolve` and apply index.
        """
        return spsolve(matrix[index, :][:, index], result[index])

    def _solve_tikho(self, matrix, result, index=slice(None), **kwargs):
        """Solve system using Tikhonov regularisation"""
        # Note that the indexing is applied inside the function
        return tikho_solve(matrix, result, index=index, **kwargs)

    def get_tikho_matrix(self, **kwargs):
        """
        Return the tikhonov matrix.
        Generate it with `set_tikho_matrix` method
        if not define yet. If so, all arguments are passed
        to `set_tikho_matrix`. The result is saved as an attribute.
        """
        try:
            self.tikho_mat
        except AttributeError:
            self.set_tikho_matrix(**kwargs)

        return self.tikho_mat

    def set_tikho_matrix(self, t_mat=None, t_mat_func=None,
                         fargs=None, fkwargs=None):
        """
        Set the tikhonov matrix attribute.
        The matrix can be directly specified as an input, or
        it can be built using `t_mat_func`

        Parameters
        ----------
        t_mat: matrix-like, optional
            TIkhonov regularisation matrix. scipy.sparse matrix
            are recommended.
        t_mat_func: callable, optional
            Function use to generate `t_mat`is not specified.
            Will take `fargs` and `fkwargs`as imput.
        fargs: tuple, optional
            Arguments passed to `t_mat_func`
        fkwargs: dict, optional
            Keywords arguments passed to `t_mat_func`
        """
        # Generate the matrix with the function
        if t_mat is None:
            # Default function if not specified
            if t_mat_func is None:
                # Use the nyquist sampled gaussian kernel
                t_mat_func = get_nyquist_matrix

            # Default args
            if fargs is None:
                fargs = (self.lam_grid, )
            if fkwargs is None:
                fkwargs = {"integrate": True}

            # Call function
            t_mat = t_mat_func(*fargs, **fkwargs)

        # Set attribute
        self.tikho_mat = t_mat

    def get_i_grid(self, d):
        """ Return the index of the grid that are well defined, so d != 0 """
        try:
            self.i_grid
        except AttributeError:
            i_grid = np.nonzero(d)[0]
            self.i_grid = i_grid

        return self.i_grid

    def get_logl(self, f_k=None):
        """
        Return the log likelihood computed on each pixels.

        Parameters
        ----------
        f_k: array-like, optional
            Flux projected on the wavelength grid. If not specified,
            it will be computed using `extract` method.
        """
        data = self.data
        sig = self.sig

        if f_k is None:
            f_k = self.extract()

        model = self.rebuild(f_k)

        return -np.nansum((model-data)**2/sig**2)

    def get_adapt_grid(self, f_k=None, n_max=3, **kwargs):
        """
        Return an irregular grid needed to reach a
        given precision when integrating over each pixels.

        Parameters (all optional)
        ----------
        f_k: 1D array-like
            Input flux in the integral to be optimized.
            f_k is the projection of the flux on self.lam_grid
        n_max: int (n_max > 0)
            Maximum number of nodes in each intervals of self.lam_grid.
            Needs to be greater then zero.

        kwargs (arguments passed to the function get_n_nodes)
        ------
        tol, rtol : float, optional
            The desired absolute and relative tolerances. Defaults are 1.48e-4.
        divmax : int, optional
            Maximum order of extrapolation. Default is 10.

        Returns
        -------
        os_grid  : 1D array
            Oversampled grid which minimizes the integration error based on
            Romberg's method
        See Also
        --------
        utils.get_n_nodes
        scipy.integrate.quadrature.romberg
        References
        ----------
        [1] 'Romberg's method' https://en.wikipedia.org/wiki/Romberg%27s_method

        """
        # Generate f_k if not given
        if f_k is None:
            f_k = self.extract()

        # Init output oversampled grid
        os_grid = []

        # Iterate starting with the last order
        for i_ord in range(self.n_ord - 1, -1, -1):

            # Grid covered by this order
            grid_ord = self.lam_grid_c(i_ord)

            # Estimate the flux at this order
            f_k_c = self.c_list[i_ord].dot(f_k)
            # Interpolate with a cubic spline
            fct = interp1d(grid_ord, f_k_c, kind='cubic')

            # Find number of nodes to reach the precision
            n_oversample = get_n_nodes(grid_ord, fct, **kwargs)

            # Make sure n_oversample is not greater than
            # user's define `n_max`
            n_oversample = np.clip(n_oversample, 0, n_max)

            # Generate oversampled grid
            grid_ord = oversample_grid(grid_ord, n_os=n_oversample)

            # Keep only wavelength that are not already
            # covered by os_grid.
            if os_grid:
                # Under or above os_grid
                index = (grid_ord < np.min(os_grid))
                index |= (grid_ord > np.max(os_grid))
            else:
                index = slice(None)

            # Keep these values
            os_grid.append(grid_ord[index])

        # Convert os_grid to 1D array
        os_grid = np.concatenate(os_grid)

        # Return sorted and unique
        return np.unique(os_grid)

    def get_tikho_tests(self, factors, tikho=None, estimate=None,
                        tikho_kwargs=None, **kwargs):
        """
        Test different factors for Tikhonov regularisation.

        Parameters
        ----------
        factors: 1D list or array-like
            Factors to be tested.
        tikho: Tikhonov object, optional
            Tikhonov regularisation object (see regularisation.Tikhonov).
            If not given, an object will be initiated using the linear system
            from `build_sys` method and kwargs will be passed.
        estimate: 1D array-like, optional
            Estimate of the flux projected on the wavelength grid.
        tikho_kwargs:
            passed to init Tikhonov object. Possible options
            are `t_mat`, `grid` and `verbose`
        data : (N, M) array_like, optional
            A 2-D array of real values representing the detector image.
            Default is the object attribute `data`.
        t_list : (N_ord [, N_k]) list or array of functions, optional
            A list or array of the throughput at each order.
            The functions depend on the wavelength
            Default is the object attribute `t_list`
        p_list : (N_ord, N, M) list or array of 2-D arrays, optional
            A list or array of the spatial profile for each order
            on the detector. It has to have the same (N, M) as `data`.
            Default is the object attribute `p_list`
        sig : (N, M) array_like, optional
            Estimate of the error on each pixel`
            Same shape as `data`.
            Default is the object attribute `sig`.
        Output
        ------
        dictonnary of the tests results
        """

        # Build the system to solve
        matrix, result = self.build_sys(**kwargs)

        # Get valid grid index
        i_grid = self.get_i_grid(result)

        if tikho is None:
            t_mat = self.get_tikho_matrix()
            default_kwargs = {'grid': self.lam_grid,
                              'index': i_grid,
                              't_mat': t_mat}
            if tikho_kwargs is None:
                tikho_kwargs = {}
            tikho_kwargs = {**default_kwargs, **tikho_kwargs}
            tikho = Tikhonov(matrix, result, **tikho_kwargs)
            self.tikho = tikho

        # Test all factors
        tests = tikho.test_factors(factors, estimate)
        # Generate logl using solutions for each factors
        logl_list = []
        for sln in tests['solution']:
            # Init f_k with nan, so it has the adequate shape
            f_k = np.ones(result.shape[-1]) * np.nan
            f_k[i_grid] = sln  # Assign valid values
            logl_list.append(self.get_logl(f_k))  # log_l
        # Save in tikho's tests
        tikho.test['-logl'] = -1 * np.array(logl_list)

        # Save also grid
        tikho.test["grid"] = self.lam_grid[i_grid]
        tikho.test["i_grid"] = i_grid

        return tikho.test

    def bin_to_pixel(self, i_ord=0, grid_pix=None, grid_f_k=None, f_k_c=None,
                     f_k=None, bounds_error=False, throughput=None, **kwargs):
        """
        Integrate f_k_c over a pixel grid using the trapezoidal rule.
        f_k_c is interpolated using scipy.interpolate.interp1d and the
        kwargs and bounds_error are passed to interp1d.
        i_ord: int, optional
            index of the order to be integrated, default is 0, so
            the first order specified.
        grid_pix: tuple of two 1d-arrays or 1d-array
            If a tuple of 2 arrays is given, assume it is the lower and upper
            integration ranges. If 1d-array, assume it is the center
            of the pixels. If not given, the wavelength map and the psf map
            of `i_ord` will be used to compute a pixel grid.
        grid_f_k: 1d array, optional
            grid on which the convolved flux is projected.
            Default is the wavelength grid for `i_ord`.
        f_k_c: 1d array, optional
            Convolved flux to be integrated. If not given, `f_k`
            will be used (and convolved to `i_ord` resolution)
        f_k: 1d array, optional
            non-convolved flux (result of the `extract` method).
            Not used if `f_k_c` is specified.
        bounds_error and kwargs:
            passed to interp1d function to interpolate f_k_c.
        throughput: callable, optional
            Spectral throughput for a given order (ì_ord).
            Default is given by the list of throughput saved as
            the attribute `t_list`.
        """
        # Take the value from the order if not given...

        # ... for the flux grid ...
        if grid_f_k is None:
            grid_f_k = self.lam_grid_c(i_ord)

        # ... for the convolved flux ...
        if f_k_c is None:
            # Use f_k if f_k_c not given
            if f_k is None:
                raise ValueError("`f_k` or `f_k_c` must be specified.")
            else:
                # Convolve f_k
                f_k_c = self.c_list[i_ord].dot(f_k)

        # ... and for the pixel bins
        if grid_pix is None:
            pix_center, _ = self.grid_from_map(i_ord)
            # Get pixels borders (plus and minus)
            pix_p, pix_m = get_lam_p_or_m(pix_center)
        else:  # Else, unpack grid_pix
            # Could be a scalar or a 2-elements object)
            if len(grid_pix) == 2:
                # 2-elements object, so we have the borders
                pix_m, pix_p = grid_pix
                # Need to compute pixel center
                d_pix = (pix_p - pix_m)
                pix_center = grid_pix[0] + d_pix
            else:
                # 1-element object, so we have the pix centers
                pix_center = grid_pix
                # Need to compute the borders
                pix_p, pix_m = get_lam_p_or_m(pix_center)

        # Set the throughput to object attribute
        # if not given
        if throughput is None:
            # Need to interpolate
            x, y = self.lam_grid, self.t_list[i_ord]
            throughput = interp1d(x, y)

        # Apply throughput on flux
        f_k_c *= throughput(grid_f_k)

        # Interpolate
        kwargs['bounds_error'] = bounds_error
        fct_f_k = interp1d(grid_f_k, f_k_c, **kwargs)

        # Intergrate over each bins
        bin_val = []
        for x1, x2 in zip(pix_m, pix_p):
            # Grid points that fall inside the pixel range
            i_grid = (x1 < grid_f_k) & (grid_f_k < x2)
            x_grid = grid_f_k[i_grid]
            # Add boundaries values to the integration grid
            x_grid = np.concatenate([[x1], x_grid, [x2]])
            # Integrate
            integrand = fct_f_k(x_grid) * x_grid
            bin_val.append(np.trapz(integrand, x_grid))

        # Convert to array and return with the pixel centers.
        return pix_center, np.array(bin_val)

    def grid_from_map(self, i_ord=0):
        """
        Return the wavelength grid and the columns associated
        to a given order index (i_ord)
        """
        gargs = ("lam_list", "p_list")
        wv_map, psf = self.getattrs(*gargs, n=i_ord)
        return _grid_from_map(wv_map, psf, out_col=True)

    def estim_noise(self, i_ord=0, sig=None, mask=None, data=None):
        """
        Relative noise estimate over columns.
        Parameters
        ----------
        i_ord: int, optional
            index of diffraction order. Default is 0
        sig: 2d array, optional
            map of the estimate of the detector noise.
            Default is `self.sig`
        mask: 2d array, optional
            Bool map of the masked pixels for order `i_ord`.
            Default is `self.mask_ord[i_ord]`
        Output
        ------
        lam_grid, noise
        """
        # Use object attributes if not given
        if sig is None:
            sig = self.sig

        if mask is None:
            mask = self.mask_ord[i_ord]

        if data is None:
            data = self.data

        # Compute noise estimate only on the trace (mask the rest)
        noise = np.ma.array(sig, mask=mask)
        # RMS over columns
        noise = np.sqrt((noise**2).sum(axis=0))
        # Relative
        noise /= np.ma.array(data, mask=mask).sum(axis=0)
        # Convert to array with nans
        noise = noise.filled(fill_value=np.nan)

        # Get associated wavelengths
        lam_grid, i_col = self.grid_from_map(i_ord)

        # Return sorted according to wavelenghts
        return lam_grid, noise[i_col]

    def best_tikho_factor(self, tests=None, interpolate=True,
                          interp_index=[-2, 4], i_plot=False):
        """
        Compute the best scale factor for Tikhonov regularisation.
        It is determine by taking the factor giving the highest logL on
        the detector.

        Parameters
        ----------
        tests: dictionnary, optional
            Results of tikhonov extraction tests
            for different factors.
            Must have the keys "factors" and "-logl".
            If not specified, the tests from self.tikho.tests
            are used.
        interpolate: bool, optional
            If True, use akima spline interpolation
            to find a finer minimum. Default is true.
        interp_index: 2 element list, optional
            Index around the minimum value on the tested factors.
            Will be used for the interpolation.
            For example, if i_min is the position of
            the minimum logL value and [i1, i2] = interp_index,
            then the interpolation will be perform between
            i_min + i1 and i_min + i2 - 1
        i_plot: bool, optional
            Plot the result of the minimization

        Returns
        -------
        Best scale factor (float)
        """
        # Use pre-run tests if not specified
        if tests is None:
            tests = self.tikho.tests

        # Get relevant quantities from tests
        factors = tests["factors"]
        logl = tests["-logl"]

        # Get position of the minimum value
        i_min = np.argmin(logl)

        # Interpolate to get a finer value
        if interpolate:
            # Only around the best value
            i_range = [i_min + d_i for d_i in interp_index]
            # Make sure it's still a valid index
            i_range[0] = np.max([i_range[0], 0])
            i_range[-1] = np.min([i_range[-1], len(logl) - 1])
            # Which index to use
            index = np.arange(*i_range, 1)

            # Akima spline in log space
            x_val, y_val = np.log10(factors[index]), np.log10(logl[index])
            i_sort = np.argsort(x_val)
            x_val, y_val = x_val[i_sort], y_val[i_sort]
            fct = Akima1DInterpolator(x_val, y_val)

            # Find min
            bounds = (x_val.min(), x_val.max())
            opt_args = {"bounds": bounds,
                        "method": "bounded"}
            min_fac = minimize_scalar(fct, **opt_args).x

            # Plot the fit if required
            if i_plot:
                # Original grid
                plt.plot(np.log10(factors), np.log10(logl), ":")
                # Fit sub-grid
                plt.plot(x_val, y_val, ".")
                # Show akima spline
                x_new = np.linspace(*bounds, 100)
                plt.plot(x_new, fct(x_new))
                # Show minimum found
                plt.plot(min_fac, fct(min_fac), "x")
                # Labels
                plt.xlabel(r"$\log_{10}$(factor)")
                plt.ylabel(r"$\log_{10}( - \log L)$")
                plt.tight_layout()

            # Return to linear scale
            min_fac = 10.**min_fac

        # Simply return the minimum value if no interpolation required
        else:
            min_fac = factors[i_min]

        # Return scale factor minimizing the logL
        return min_fac

    @staticmethod
    def _check_plot_inputs(fig, ax):
        """
        Method to manage inputs for plots methods.
        """
        # Use ax or fig if given. Else, init the figure
        if (fig is None) and (ax is None):
            fig, ax = plt.subplots(1, 1, sharex=True)
        elif ax is None:
            ax = fig.subplots(1, 1, sharex=True)

        return fig, ax

    def plot_tikho_factors(self):
        """
        Plot results of tikhonov tests.
        Output
        ------
        figure and axes (for plot)
        """
        # Use tikhonov extraction from object
        tikho = self.tikho

        # Init figure
        fig, ax = plt.subplots(2, 1, sharex=True, figsize=(8, 6))
        # logl plot
        tikho.error_plot(ax=ax[0], test_key='-logl')
        # Error plot
        tikho.error_plot(ax=ax[1])
        # Labels
        ax[0].set_ylabel(r'$\log{L}$ on detector')
        # Other details
        fig.tight_layout()

        return fig, ax

    def plot_sln(self, f_k, fig=None, ax=None, i_ord=0,
                 ylabel='Flux', xlabel=r'Wavelength [$\mu$m]', **kwargs):
        """
        Plot extracted spectrum

        Parameters
        ----------
        f_k: array-like
            Flux projected on the wavelength grid
        fig: matplotlib figure, optional
            Figure to use for plot
            If not given and ax is None, new figure is initiated
        ax: matplotlib axis, optional
            axis to use for plot. If not given, a new axis is initiated.
        i_ord: int, optional
            index of the order to plot.
            Default is 0 (so the first order given).
        ylabel: str, optional
            Label of y axis
        xlabel: str, optional
            Label of x axis
        kwargs:
            other kwargs to be passed to plt.plot
        Output
        ------
        fig, ax
        """

        # Manage method's inputs
        fig, ax = self._check_plot_inputs(fig, ax)

        # Set values to plot
        x = self.lam_grid_c(i_ord)
        y = self.c_list[i_ord].dot(f_k)

        # Plot
        ax.plot(x, y, **kwargs)
        ax.set_xlabel(xlabel)
        ax.set_ylabel(ylabel)

        return fig, ax

    def plot_err(self, f_k, f_th_ord, fig=None, ax=None,
                 i_ord=0, error='relative', ylabel='Error',
                 xlabel=r'Wavelength [$\mu$m]', **kwargs):
        """
        Plot error on extracted spectrum

        Parameters
        ----------
        f_k: array-like
            Flux projected on the wavelength grid
        f_th_ord: array-like
            Injected flux projected on the wavelength grid
            and convolved at `i_ord` resolution
        fig: matplotlib figure, optional
            Figure to use for plot
            If not given and ax is None, new figure is initiated
        ax: matplotlib axis, optional
            axis to use for plot. If not given, a new axis is initiated.
        i_ord: int, optional
            index of the order to plot. Default is 0 (so the first order given)
        error: str, optional
            Which type of error to plot.
            Possibilities: 'relative', 'absolute', 'to_noise'
            Default is 'relative'. To noise is the error relative
            to the expected Poisson noise error
        ylabel: str, optional
            Label of y axis
        xlabel: str, optional
            Label of x axis
        kwargs:
            other kwargs to be passed to plt.plot
        Output
        ------
        fig, ax
        """

        # Manage method's inputs
        fig, ax = self._check_plot_inputs(fig, ax)

        # Set values to plot
        x = self.lam_grid_c(i_ord)
        f_k_c = self.c_list[i_ord].dot(f_k)

        if error == 'relative':
            y = (f_k_c - f_th_ord) / f_th_ord
        elif error == 'absolute':
            y = f_k_c - f_th_ord
        elif error == 'to_noise':
            y = (f_k_c - f_th_ord) / np.sqrt(f_th_ord)
        else:
            raise ValueError('`error` argument is not valid.')

        # Add info to ylabel
        ylabel += ' ({})'.format(error)

        # Plot
        ax.plot(x, y, **kwargs)
        ax.set_xlabel(xlabel)
        ax.set_ylabel(ylabel)

        return fig, ax

    def get_w(self, *args):
        """Dummy method to be able to init this class"""

        return None, None

    def get_mask_lam(self, n):
        """ Mask according to wavelength grid """
        lam = self.lam_list[n]
        a, b = self.i_bounds[n]
        lam_min = self.lam_grid[a]
        lam_max = self.lam_grid[b-1]

        mask = (lam <= lam_min) | (lam >= lam_max)

        return mask

    def lam_grid_c(self, order):
        """
        Return lam_grid for the convolved flux at a given order.
        """
        index = slice(*self.i_bounds[order])
        return self.lam_grid[index]

    def getattrs(self, *args, n=None):
        """
        Return list of attributes

        Parameters
        ----------
        args: str
            All attributes to return.
        n: None or int, optionoal
            Index of order to extract. If specified, it will
            be applied to all attributes in args, so it cannot
            be mixed with non-order dependent attributes).
        """
        if n is None:
            out = [getattr(self, arg) for arg in args]
        else:
            out = [getattr(self, arg)[n] for arg in args]

        if len(out) > 1:
            return out
        else:
            return out[0]

    def v_print(self, *args, **kwargs):
        """
        Print if verbose if true. Same as `print`function.
        """
        if self.verbose:
            print(*args, **kwargs)


class LagrangeOverlap(_BaseOverlap):
    """
    (Not fully tested. Better to use `TrpzOverlap`)
    Version of overlaping extraction with lagrange interpolation.
    overlaping extraction solve the equation of the form:
    (B_T * B) * f = (data/sig)_T * B
    where B is a matrix and f is an array.
    The matrix multiplication B * f is the 2d model of the detector.
    We want to solve for the array f.
    The elements of f are labelled by 'k'.
    The pixels are labeled by 'i'.
    Every pixel 'i' is covered by a set of 'k' for each order
    of diffraction.
    """

    def __init__(self, *args, lagrange_ord=1, lam_grid=None, **kwargs):
        """
        Parameters
        ----------
        p_list : (N_ord, N, M) list or array of 2-D arrays
            A list or array of the spatial profile for each order
            on the detector. It has to have the same (N, M) as `data`.
        lam_list : (N_ord, N, M) list or array of 2-D arrays
            A list or array of the central wavelength position for each
            order on the detector.
            It has to have the same (N, M) as `data`.
        t_list : (N_ord [, N_k]) list of array or callable
            A list of functions or array of the throughput at each order.
            If callable, the functions depend on the wavelength.
            If array, projected on `lam_grid`.
        c_list : array, callable or sparse matrix
            Convolution kernel to be applied on f_k for each orders.
            Can be array of the shape (N_ker, N_k_c).
            Can be a callable with the form f(x, x0) where x0 is
            the position of the center of the kernel. In this case, it must
            return a 1D array (len(x)), so a kernel value
            for each pairs of (x, x0). If array or callable,
            it will be passed to `convolution.get_c_matrix` function
            and the `c_kwargs` can be passed to this function.
            If sparse, the shape has to be (N_k_c, N_k) and it will
            be used directly. N_ker is the length of the effective kernel
            and N_k_c is the length of f_k convolved.
        lagrange_ord: int, optional
            order of the lagrange interpolation method. Default is 1.
        data : (N, M) array_like, optional
            A 2-D array of real values representing the detector image.
        lam_grid : (N_k) array_like, optional
            The grid on which f(lambda) will be projected.
            Default still has to be improved.
        lam_bounds : list or array-like (N_ord, 2), optional
            Boundary wavelengths covered by each orders.
            Default is the wavelength covered by `lam_list`.
        i_bounds : list or array-like (N_ord, 2), optional
            Index of `lam_bounds`on `lam_grid`.
        c_kwargs : list of N_ord dictionnaries or dictionnary, optional
            Inputs keywords arguments to pass to
            `convolution.get_c_matrix` function for each orders.
            If dictionnary, the same c_kwargs will be used for each orders.
        sig : (N, M) array_like, optional
            Estimate of the error on each pixel. Default is one everywhere.
        mask : (N, M) array_like boolean, optional
            Boolean Mask of the bad pixels on the detector.
        tresh : float, optional:
            The pixels where the estimated spatial profile is less than
            this value will be masked. Default is 1e-5.
        verbose : bool, optional
            Print steps. Default is False.
        """
        # Attribute specific to the interpolation method
        self.lagrange_ord = lagrange_ord

        # TODO: Set a default lam_grid

        super().__init__(*args, lam_grid=lam_grid, **kwargs)

    def get_mask_lam(self, n):
        """ Mask according to wavelength grid """
        gargs = ['lam_list', 'i_bounds']
        lam, i_bnds = self.getattrs(*gargs, n=n)

        lam_min = self.lam_grid[i_bnds[0]]
        lam_max = self.lam_grid[i_bnds[1]-1]

        mask = (lam <= lam_min) | (lam >= lam_max)

        return mask

    def get_w(self, n):
        """
        Compute integration weights for each grid points and each pixels.
        Depends on the order `n`.

        Output
        ------
        w_n: 2d array
            weights at this specific order `n`. The shape is given by:
            (number of pixels, max number of wavelenghts covered by a pixel)
        k_n: 2d array
            index of the wavelength grid corresponding to the weights.
            Same shape as w_n
        """
        # Get needed attributes
        order = self.lagrange_ord

        # Get needed attributes
        gargs = ['lam_grid', 'mask', 'lagrange_ord']
        grid, mask, order = self.getattrs(*gargs)
        # ... diffraction-order dependent attributes
        gargs = ['lam_list', 'mask_ord', 'i_bounds']
        lam, mask_ord, i_bnds = self.getattrs(*gargs, n=n)

        # Use the convolved grid (depends on the order)
        grid = grid[i_bnds[0]:i_bnds[1]]

        # Compute delta lamda of each pixel
        # delta_lambda = lambda_plus - lambda_minus
        d_lam = - np.diff(get_lam_p_or_m(lam), axis=0).squeeze()

        # Compute only for valid pixels
        lam, d_lam = lam[~mask], d_lam[~mask]
        ma = mask_ord[~mask]

        # Use a pre-defined interpolator
        interp = SegmentedLagrangeX(grid, order)

        # Get w and k
        # Init w and k
        n_i = (~mask).sum()  # Number of good pixels
        w_n = np.ones((order+1, n_i)) * np.nan
        k_n = np.ones((order+1, n_i), dtype=int) * -1
        # Compute values in grid range
        w_n[:, ~ma] = interp.get_coeffs(lam[~ma])
        i_segment = interp.get_index(lam[~ma])
        k_n[:, ~ma] = interp.index[:, i_segment]

        # Include delta lambda in the weights
        w_n[:, ~ma] = w_n[:, ~ma] * d_lam[~ma]

        return w_n.T, k_n.T


class TrpzOverlap(_BaseOverlap):
    """
    Version of overlaping extraction with oversampled trapezoidal integration
    overlaping extraction solve the equation of the form:
    (B_T * B) * f = (data/sig)_T * B
    where B is a matrix and f is an array.
    The matrix multiplication B * f is the 2d model of the detector.
    We want to solve for the array f.
    The elements of f are labelled by 'k'.
    The pixels are labeled by 'i'.
    Every pixel 'i' is covered by a set of 'k' for each order
    of diffraction.
    """

    def __init__(self, p_list, lam_list, *args, **kwargs):
        """
        Parameters
        ----------
        p_list : (N_ord, N, M) list or array of 2-D arrays
            A list or array of the spatial profile for each order
            on the detector. It has to have the same (N, M) as `data`.
        lam_list : (N_ord, N, M) list or array of 2-D arrays
            A list or array of the central wavelength position for each
            order on the detector.
            It has to have the same (N, M) as `data`.
        t_list : (N_ord [, N_k]) list of array or callable
            A list of functions or array of the throughput at each order.
            If callable, the functions depend on the wavelength.
            If array, projected on `lam_grid`.
        c_list : array, callable or sparse matrix
            Convolution kernel to be applied on f_k for each orders.
            Can be array of the shape (N_ker, N_k_c).
            Can be a callable with the form f(x, x0) where x0 is
            the position of the center of the kernel. In this case, it must
            return a 1D array (len(x)), so a kernel value
            for each pairs of (x, x0). If array or callable,
            it will be passed to `convolution.get_c_matrix` function
            and the `c_kwargs` can be passed to this function.
            If sparse, the shape has to be (N_k_c, N_k) and it will
            be used directly. N_ker is the length of the effective kernel
            and N_k_c is the length of f_k convolved.
        data : (N, M) array_like, optional
            A 2-D array of real values representing the detector image.
        lam_grid : (N_k) array_like, optional
            The grid on which f(lambda) will be projected.
            Default still has to be improved.
        lam_bounds : list or array-like (N_ord, 2), optional
            Boundary wavelengths covered by each orders.
            Default is the wavelength covered by `lam_list`.
        i_bounds : list or array-like (N_ord, 2), optional
            Index of `lam_bounds`on `lam_grid`.
        c_kwargs : list of N_ord dictionnaries or dictionnary, optional
            Inputs keywords arguments to pass to
            `convolution.get_c_matrix` function for each orders.
            If dictionnary, the same c_kwargs will be used for each orders.
        sig : (N, M) array_like, optional
            Estimate of the error on each pixel. Default is one everywhere.
        mask : (N, M) array_like boolean, optional
            Boolean Mask of the bad pixels on the detector.
        tresh : float, optional:
            The pixels where the estimated spatial profile is less than
            this value will be masked. Default is 1e-5.
        verbose : bool, optional
            Print steps. Default is False.
        """
        # Get wavelength at the boundary of each pixel
        # TODO? Could also be an input??
        lam_p, lam_m = [], []
        for lam in lam_list:  # For each order
            lp, lm = get_lam_p_or_m(lam)  # Lambda plus or minus
            lam_p.append(lp), lam_m.append(lm)
        self.lam_p, self.lam_m = lam_p, lam_m  # Save values

        # Init upper class
        super().__init__(p_list, lam_list, *args, **kwargs)

    def _get_lo_hi(self, grid, n):
        """
        Find the lowest (lo) and highest (hi) index
        of lam_grid for each pixels and orders.

        Output:
        -------
        1d array of the lowest and 1d array of the highest index.
        the length is the number of non-masked pixels
        """
        self.v_print('Compute low high')

        # Get needed attributes
        mask = self.mask
        # ... order dependent attributes
        gargs = ['lam_p', 'lam_m', 'mask_ord']
        lam_p, lam_m, mask_ord = self.getattrs(*gargs, n=n)

        # Compute only for valid pixels
        lam_p = lam_p[~mask]
        lam_m = lam_m[~mask]

        # Find lower (lo) index in the pixel
        #
        lo = np.searchsorted(grid, lam_m, side='right')

        # Find higher (hi) index in the pixel
        #
        hi = np.searchsorted(grid, lam_p) - 1

        # Set invalid pixels for this order to lo=-1 and hi=-2
        ma = mask_ord[~mask]
        lo[ma], hi[ma] = -1, -2

        self.v_print('Done')

        return lo, hi

    def get_mask_lam(self, n):
        """ Mask according to wavelength grid """
        gargs = ['lam_p', 'lam_m', 'i_bounds']
        lam_p, lam_m, i_bnds = self.getattrs(*gargs, n=n)
        lam_min = self.lam_grid[i_bnds[0]]
        lam_max = self.lam_grid[i_bnds[1]-1]

        mask = (lam_m < lam_min) | (lam_p > lam_max)

        return mask

    def get_w(self, n):
        """
        Compute integration weights for each grid points and each pixels.
        Depends on the order `n`.

        Output
        ------
        w_n: 2d array
            weights at this specific order `n`. The shape is given by:
            (number of pixels, max number of wavelenghts covered by a pixel)
        k_n: 2d array
            index of the wavelength grid corresponding to the weights.
            Same shape as w_n
        """
        self.v_print('Compute weigths and k')

        # Get needed attributes
        grid, mask = self.getattrs('lam_grid', 'mask')
        # ... order dependent attributes
        gargs = ['lam_p', 'lam_m', 'mask_ord', 'i_bounds']
        lam_p, lam_m, mask_ord, i_bnds = self.getattrs(*gargs, n=n)

        # Use the convolved grid (depends on the order)
        grid = grid[i_bnds[0]:i_bnds[1]]

        # Compute the wavelength coverage of the grid
        d_grid = np.diff(grid)

        # Get lo hi
        lo, hi = self._get_lo_hi(grid, n)  # Get indexes

        # Compute only valid pixels
        lam_p, lam_m = lam_p[~mask], lam_m[~mask]
        ma = mask_ord[~mask]

        # Number of used pixels
        n_i = len(lo)
        i = np.arange(n_i)

        self.v_print('Compute k')

        # Define fisrt and last index of lam_grid
        # for each pixel
        k_first, k_last = -1*np.ones(n_i), -1*np.ones(n_i)

        # If lowest value close enough to the exact grid value,
        # NOTE: Could be approximately equal to the exact grid
        # value. It would look like that.
        # >>> lo_dgrid = lo
        # >>> lo_dgrid[lo_dgrid==len(d_grid)] = len(d_grid) - 1
        # >>> cond = (grid[lo]-lam_m)/d_grid[lo_dgrid] <= 1.0e-8
        # But let's stick with the exactly equal
        cond = (grid[lo] == lam_m)
        # special case (no need for lo_i - 1)
        k_first[cond & ~ma] = lo[cond & ~ma]
        lam_m[cond & ~ma] = grid[lo[cond & ~ma]]
        # else, need lo_i - 1
        k_first[~cond & ~ma] = lo[~cond & ~ma] - 1
        # Same situation for highest value. If we follow the note
        # above (~=), the code could look like
        # >>> cond = (lam_p-grid[hi])/d_grid[hi-1] <= 1.0e-8
        # But let's stick with the exactly equal
        cond = (lam_p == grid[hi])
        # special case (no need for hi_i - 1)
        k_last[cond & ~ma] = hi[cond & ~ma]
        lam_p[cond & ~ma] = grid[hi[cond & ~ma]]
        # else, need hi_i + 1
        k_last[~cond & ~ma] = hi[~cond & ~ma] + 1

        # Generate array of all k_i. Set to -1 if not valid
        k_n, bad = arange_2d(k_first, k_last+1, dtype=int, return_mask=True)
        k_n[bad] = -1
        # Number of valid k per pixel
        n_k = np.sum(~bad, axis=-1)

        # Compute array of all w_i. Set to np.nan if not valid
        # Initialize
        w_n = np.zeros(k_n.shape, dtype=float)
        ####################
        ####################
        # 4 different cases
        ####################
        ####################

        self.v_print('compute w')

        # Valid for every cases
        w_n[:, 0] = grid[k_n[:, 1]] - lam_m
        w_n[i, n_k-1] = lam_p - grid[k_n[i, n_k-2]]

        ##################
        # Case 1, n_k == 2
        ##################
        case = (n_k == 2) & ~ma
        if case.any():
            self.v_print('n_k = 2')
            # if k_i[0] != lo_i
            cond = case & (k_n[:, 0] != lo)
            w_n[cond, 1] += lam_m[cond] - grid[k_n[cond, 0]]
            # if k_i[-1] != hi_i
            cond = case & (k_n[:, 1] != hi)
            w_n[cond, 0] += grid[k_n[cond, 1]] - lam_p[cond]
            # Finally
            part1 = (lam_p[case] - lam_m[case])
            part2 = d_grid[k_n[case, 0]]
            w_n[case, :] *= (part1 / part2)[:, None]

        ##################
        # Case 2, n_k >= 3
        ##################
        case = (n_k >= 3) & ~ma
        if case.any():
            self.v_print('n_k = 3')
            n_ki = n_k[case]
            w_n[case, 1] = grid[k_n[case, 1]] - lam_m[case]
            w_n[case, n_ki-2] += lam_p[case] - grid[k_n[case, n_ki-2]]
            # if k_i[0] != lo_i
            cond = case & (k_n[:, 0] != lo)
            nume1 = grid[k_n[cond, 1]] - lam_m[cond]
            nume2 = lam_m[cond] - grid[k_n[cond, 0]]
            deno = d_grid[k_n[cond, 0]]
            w_n[cond, 0] *= (nume1 / deno)
            w_n[cond, 1] += (nume1 * nume2 / deno)
            # if k_i[-1] != hi_i
            cond = case & (k_n[i, n_k-1] != hi)
            n_ki = n_k[cond]
            nume1 = lam_p[cond] - grid[k_n[cond, n_ki-2]]
            nume2 = grid[k_n[cond, n_ki-1]] - lam_p[cond]
            deno = d_grid[k_n[cond, n_ki-2]]
            w_n[cond, n_ki-1] *= (nume1 / deno)
            w_n[cond, n_ki-2] += (nume1 * nume2 / deno)

        ##################
        # Case 3, n_k >= 4
        ##################
        case = (n_k >= 4) & ~ma
        if case.any():
            self.v_print('n_k = 4')
            n_ki = n_k[case]
            w_n[case, 1] += grid[k_n[case, 2]] - grid[k_n[case, 1]]
            w_n[case, n_ki-2] += (grid[k_n[case, n_ki-2]]
                                  - grid[k_n[case, n_ki-3]])

        ##################
        # Case 4, n_k > 4
        ##################
        case = (n_k > 4) & ~ma
        if case.any():
            self.v_print('n_k > 4')
            i_k = np.indices(k_n.shape)[-1]
            cond = case[:, None] & (2 <= i_k) & (i_k < n_k[:, None]-2)
            ind1, ind2 = np.where(cond)
            w_n[ind1, ind2] = (d_grid[k_n[ind1, ind2]-1]
                               + d_grid[k_n[ind1, ind2]])

        # Finally, divide w_n by 2
        w_n /= 2.

        # Make sure invalid values are masked
        w_n[k_n < 0] = np.nan

        self.v_print('Done')

        return w_n, k_n


def sparse_k(val, k, n_k):
    '''
    Transform a 2D array `val` to a sparse matrix.
    `k` is use for the position in the second axis
    of the matrix. The resulting sparse matrix will
    have the shape : ((len(k), n_k))
    Set k elements to a negative value when not defined
    '''
    # Length of axis 0
    n_i = len(k)

    # Get row index
    i_k = np.indices(k.shape)[0]

    # Take only well defined coefficients
    row = i_k[k >= 0]
    col = k[k >= 0]
    data = val[k >= 0]

    return csr_matrix((data, (row, col)), shape=(n_i, n_k))


def unsparse(matrix, fill_value=np.nan):
    """
    Convert a sparse matrix to a 2D array of values and a 2D array of position.

    Output
    ------
    out: 2d array
        values of the matrix. The shape of the array is given by:
        (matrix.shape[0], maximum number of defined value in a column).
    col_out: 2d array
        position of the columns. Same shape as `out`.
    """

    col, row, val = find(matrix.T)
    n_row, n_col = matrix.shape

    good_rows, counts = np.unique(row, return_counts=True)

    # Define the new position in columns
    i_col = np.indices((n_row, counts.max()))[1]
    i_col = i_col[good_rows]
    i_col = i_col[i_col < counts[:, None]]

    # Create outputs and assign values
    col_out = np.ones((n_row, counts.max()), dtype=int) * -1
    col_out[row, i_col] = col
    out = np.ones((n_row, counts.max())) * fill_value
    out[row, i_col] = val

    return out, col_out


# Below: Classes assuming decontaminated extraction


def fct_ones(x):
    return np.ones_like(x)


class TrpzBox(TrpzOverlap):
    """
    Extraction class for simple box-like extraction.
    Useful to perform a box extraction and account
    for a tilt in the wavelength solution. If there
    is no tilt, the result is sensibly the same as
    a box extraction.
    """
    def __init__(self, aperture, wv_map, lam_grid=None, mask=None,
                 thresh=1e-5, order=1, box_width=20, **kwargs):
        """
        Setup for extraction

        Parameters:
        -----------
        aperture: 2d-array, bool or float
            2d map of the trace aperture on the detector.
            If the data type is not boolean, the `thresh`
            kwarg is use to convert to boolean.
            aperture -> (aperture > thresh)
        wv_map: 2d-array
            wavelength map of the detector.
        lam_grid: 1d-array, optional
            grid use to do the trapezoidal extraction. Should
            be sampled at the native sampling of the detector.
            Default is to take the central wavelength for the pixel
            at the center of the trace for each column
        thresh: float, optional
            Threshold applied on `aperture` to convert to bool.
        order: int, optional
            Which order is extracted. Default is 1. Note that this
            argument has no effect on the result. It is only useful
            for the user as a way to identify the object.
        box_width: float, optional
            width of the extraction box in pixels. Default is 20 pixels.
        mask : (N, M) array_like boolean, optional
            Boolean Mask of the bad pixels on the detector.
        kwargs:
            the use of other kwargs is NOT recommended, but is available.
            They will be passed to `TrpzOverlap` during initiation.
        """
        # Define default mask if not given
        if mask is None:
            mask = np.zeros(aperture.shape, dtype=bool)

        # Compute box weights
        aperture = self.get_aperture_weights(aperture, n_pix=box_width)
        # TODO mask should be applied inside `get_aperture_weights`
        mask |= (aperture <= 0.)

        # Define grid if not given
        if lam_grid is None:
            # Use native sampling of the detector
            lam_grid = grid_from_map(wv_map, aperture, n_os=1)

        # Set convolution kernel to identity (no convolution)
        conv_ker = np.array([0, 0, 1, 0, 0])

        # Set throughput to identity (no throughput)
        trput = fct_ones

        # Init
<<<<<<< HEAD
        super().__init__([aperture], [wv_map], [trput], [conv_ker],
                         lam_grid=lam_grid, thresh=0., mask=mask,
=======
        super().__init__([aperture], [wv_map], lam_grid=lam_grid, thresh=0.,
                         mask=mask, c_list=[conv_ker], t_list=[trput],
>>>>>>> 88de3745
                         orders=[order], **kwargs)

    @staticmethod
    def get_trace_center(aperture):
        """
        Return the center of the trace given an aperture estimate.
        The aperture estimate could use the data directly.

        Parameter
        ---------
        aperture: 2d array
            estimate of the aperture.

        Output
        ------
        (columns, aperture center)
        """

        # Valid columns
        col = np.where((aperture > 0.).any(axis=0))[0]

        # Get rows position for valid columns
        rows = np.indices(aperture.shape)[0][:, col]

        # Convert aperture to weights for valid columns
        weights = aperture[:, col]
        weights /= weights.sum(axis=0)

        # Compute center of mass to find the center
        center = (rows*weights).sum(axis=0)

        return col, center

    def get_aperture_weights(self, aperture, n_pix=20):
        """
        Return the weights of a box aperture given the aperture
        profile and the width of the box in pixels.
        All pixels will have the same weights except at the
        ends of the aperture.

        Parameters
        ----------
        aperture: 2d array
            2d map of the aperture. Used to find the trace center
            with the method `get_trace_center`.
        n_pix: float, optional
            width of the extraction box in pixels. Default is 20 pixels.
        """
        # Find trace center
        cols, center = self.get_trace_center(aperture)

        # Save the shape of aperture with good columns
        shape = (aperture.shape[0], len(cols))

        # Box limits for all cols (+/- n_pix/2)
        row_lims = [center - n_pix/2, center + n_pix/2]
        row_lims = np.array(row_lims).T

        # Compute weights
        # For max lim:
        # w = center + n_pix/2 - (rows - 0.5)
        # For min lim:
        # w = rows + 0.5 - center + n_pix/2
        rows = np.indices(shape)[0]
        weights = rows[:, :, None] - row_lims[None, :, :]
        weights *= np.array([1, -1])
        weights += 0.5
        # Between 0 and 1
        weights = np.clip(weights, 0, 1)
        # Keep min weight
        weights = weights.min(axis=-1)
        # Normalize
        weights /= weights.sum(axis=0)

        # TODO: apply mask here. (bad pixel)
        # How do you normalize the weights?
        # - Sum over non-masked pixels?
        # - Simply set to zero without re-normalization?

        # Return with the same shape as aperture and
        # with zeros where the aperture is not define
        out = np.zeros(aperture.shape, dtype=float)
        out[:, cols] = weights

        return out<|MERGE_RESOLUTION|>--- conflicted
+++ resolved
@@ -1856,13 +1856,8 @@
         trput = fct_ones
 
         # Init
-<<<<<<< HEAD
         super().__init__([aperture], [wv_map], [trput], [conv_ker],
                          lam_grid=lam_grid, thresh=0., mask=mask,
-=======
-        super().__init__([aperture], [wv_map], lam_grid=lam_grid, thresh=0.,
-                         mask=mask, c_list=[conv_ker], t_list=[trput],
->>>>>>> 88de3745
                          orders=[order], **kwargs)
 
     @staticmethod
