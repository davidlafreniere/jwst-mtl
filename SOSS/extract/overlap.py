
# General imports
import matplotlib.pyplot as plt
import numpy as np
from scipy.sparse import find, issparse, csr_matrix, diags
from scipy.sparse.linalg import spsolve
from scipy.interpolate import interp1d, Akima1DInterpolator
from scipy.optimize import minimize_scalar

# Local imports
from .custom_numpy import arange_2d
from .interpolate import SegmentedLagrangeX
from .convolution import get_c_matrix, WebbKer
from .utils import (get_lam_p_or_m, get_n_nodes, grid_from_map,
                    oversample_grid, _grid_from_map, get_soss_grid)
from .throughput import ThroughputSOSS
from .regularisation import Tikhonov, tikho_solve, get_nyquist_matrix


class _BaseOverlap:
    """
    Base class for overlaping extraction of the form:
    (B_T * B) * f = (data/sig)_T * B
    where B is a matrix and f is an array.
    The matrix multiplication B * f is the 2d model of the detector.
    We want to solve for the array f.
    The elements of f are labelled by 'k'.
    The pixels are labeled by 'i'.
    Every pixel 'i' is covered by a set of 'k' for each order
    of diffraction.
    The classes inheriting from this class should specify the
    methods get_w which computes the 'k' associated to each pixel 'i'.
    These depends of the type of interpolation used.
    """
    def __init__(self, p_list, lam_list, data=None, lam_grid=None,
                 lam_bounds=None, i_bounds=None, c_list=None,
                 c_kwargs=None, t_list=None, sig=None, n_os=2,
                 mask=None, thresh=1e-5, orders=[1, 2], verbose=False, scidata=None):
        """
        Parameters
        ----------
        p_list : (N_ord, N, M) list or array of 2-D arrays
            A list or array of the spatial profile for each order
            on the detector. It has to have the same (N, M) as `data`.
        lam_list : (N_ord, N, M) list or array of 2-D arrays
            A list or array of the central wavelength position for each
            order on the detector.
            It has to have the same (N, M) as `data`.
        data : (N, M) array_like, optional
            A 2-D array of real values representing the detector image.
        lam_grid : (N_k) array_like, optional
            The grid on which f(lambda) will be projected.
            Default is a grid from `utils.get_soss_grid`.
            `n_os` will be passed to this function.
        n_os  : int, optional
            if `lam_grid`is None, it will be used to generate
            a grid. Default is 2.
        lam_bounds : list or array-like (N_ord, 2), optional
            Boundary wavelengths covered by each orders.
            Default is the wavelength covered by `lam_list`.
        i_bounds : list or array-like (N_ord, 2), optional
            Index of `lam_bounds`on `lam_grid`.
        c_list : array or sparse, optional
            Convolution kernel to be applied on f_k for each orders.
            If array, the shape has to be (N_ker, N_k_c) and it will
            be passed to `convolution.get_c_matrix` function.
            If sparse, the shape has to be (N_k_c, N_k) and it will
            be used directly. N_ker is the length of the effective kernel
            and N_k_c is the length of f_k convolved.
            Default is given by convolution.WebbKer(wv_map, n_os=10, n_pix=21).
        t_list : (N_ord [, N_k]) list or array of callable, optional
            A list of functions or array of the throughput at each order.
            If callable, the function depend on the wavelength.
            If array, projected on `lam_grid`.
            Default is given by `throughput.ThroughputSOSS`.
        c_kwargs : list of N_ord dictionnaries, optional
            Inputs keywords arguments to pass to
            `convolution.get_c_matrix` function.
        sig : (N, M) array_like, optional
            Estimate of the error on each pixel. Default is one everywhere.
        mask : (N, M) array_like boolean, optional
            Boolean Mask of the bad pixels on the detector.
        tresh : float, optional:
            The pixels where the estimated spatial profile is less than
            this value will be masked. Default is 1e-5.
        verbose : bool, optional
            Print steps. Default is False.
        """
        # Temporary message if scidata is still used instead of data.
        if scidata is not None:
            print("`scidata` is not used anymore. Please use `data` instead.")
            data = scidata

        ###########################
        # Save basic parameters
        ###########################

        # Number of orders
        self.n_ord = len(lam_list)

        # Orders
        self.orders = orders

        # Shape of the detector used
        # (the wavelength map should have the same shape)
        self.shape = lam_list[0].shape

        # Threshold to build mask
        self.thresh = thresh

        # Verbose option
        self.verbose = verbose

        # Error map of each pixels
        if sig is None:
            # Ones with the detector shape
            self.sig = np.ones(self.shape)
        else:
            self.sig = sig.copy()

        # Save PSF for each orders
        self.update_lists(p_list=p_list)

        # Save pixel wavelength for each orders
        self.lam_list = [lam.copy() for lam in lam_list]

        # Generate lam_grid if not given
        if lam_grid is None:
            if self.n_ord == 2:
                lam_grid = get_soss_grid(p_list, lam_list, n_os=n_os)
            else:
                lam_grid, _ = self.grid_from_map()

        # Non-convolved grid length
        self.n_k = len(lam_grid)

        # Save non-convolved wavelength grid
        self.lam_grid = lam_grid.copy()

        ################################
        # Define throughput
        ################################

        # If None, read throughput from file
        if t_list is None:
            if self.n_ord != len(orders):
                message = 'New implementation:'
                message += ' When extracting or simulating only one order,'
                message += ' you need to specify the `orders` input keyword.'
                raise ValueError(message)
            t_list = [ThroughputSOSS(order=n)
                      for n in orders]

        # Save t_list for each orders
        self.update_lists(t_list=t_list)

        #####################################################
        # Get index of wavelength grid covered by each orders
        #####################################################

        # Assign a first estimate of i_bounds if not specified
        # to be able to compute mask
        if i_bounds is None:
            i_bounds = [[0, len(lam_grid)]
                        for _ in range(self.n_ord)]
        else:
            # Make sure it is absolute index, not relative
            # So no negative index.
            for i_bnds in i_bounds:
                if i_bnds[1] < 0:
                    i_bnds[1] = len(lam_grid) + i_bnds[1]
        self.i_bounds = i_bounds

        ###################################
        # Build detector mask
        ###################################

        # First estimate of a global mask and masks for each orders
        self.mask, self.mask_ord = self._get_masks(mask)

        # Correct i_bounds if it was not specified
        self.i_bounds = self._get_i_bnds(lam_bounds)

        # Re-build global mask and masks for each orders
        self.mask, self.mask_ord = self._get_masks(mask)

        ####################################
        # Build convolution matrix
        ####################################

        # Set convolution to predefined kernels if not given
        # Take maximum oversampling and kernel width available
        # (n_os=10 and n_pix=21)
        if c_list is None:
            c_list = [WebbKer(wv_map, n_os=10, n_pix=21)
                      for wv_map in lam_list]

        # Check c_kwargs input
        if c_kwargs is None:
            c_kwargs = [{} for _ in range(self.n_ord)]
        elif isinstance(c_kwargs, dict):
            c_kwargs = [c_kwargs for _ in range(self.n_ord)]

        # Define convolution sparse matrix
        c = []
        for i, c_n in enumerate(c_list):
            if not issparse(c_n):
                c_n = get_c_matrix(c_n, lam_grid,
                                   i_bounds=self.i_bounds[i],
                                   **c_kwargs[i])
            c.append(c_n)
        self.c_list = c

        #############################
        # Compute weights
        #############################

        # The weights depend on the integration method used solve
        # the integral of the flux over a pixel and are encoded
        # in the class method `_get_w()`.

        w_list, k_list = [], []
        for n in range(self.n_ord):  # For each orders
            w_n, k_n = self.get_w(n)  # Compute weigths
            # Convert to sparse matrix
            # First get the dimension of the convolved grid
            n_kc = np.diff(self.i_bounds[n]).astype(int)[0]
            # Then convert to sparse
            w_n = sparse_k(w_n, k_n, n_kc)
            w_list.append(w_n), k_list.append(k_n)
        self.w_list, self.k_list = w_list, k_list  # Save values

        #########################
        # Save remaining inputs
        #########################

        # Detector image
        if data is None:
            # Create a dummy detector image.
            self.data = np.nan * np.ones(lam_list[0].shape)
        else:
            self.data = data.copy()
        # Set masked values to zero ... may not be necessary
        # IDEA: try setting to np.nan instead of zero?
        self.data[self.mask] = 0

    def _get_masks(self, mask):
        """
        Compute a global mask on the detector and for each orders.
        Depends on the spatial profile, the wavelength grid
        and the user defined mask (optional). These are all specified
        when initiating the object.
        """
        # Get needed attributes
        thresh, n_ord \
            = self.getattrs('thresh', 'n_ord')
        t_list, p_list, lam_list  \
            = self.getattrs('t_list', 'p_list', 'lam_list')

        # Mask according to the spatial profile
        mask_P = [P < thresh for P in p_list]

        # Mask pixels not covered by the wavelength grid
        mask_lam = [self.get_mask_lam(n) for n in range(n_ord)]

        # Apply user's defined mask
        if mask is None:
            mask_ord = np.any([mask_P, mask_lam], axis=0)
        else:
            mask = [mask for n in range(n_ord)]  # For each orders
            mask_ord = np.any([mask_P, mask_lam, mask], axis=0)

        # Mask pixels that are masked at each orders
        global_mask = np.all(mask_ord, axis=0)

        # Mask if mask_P not masked but mask_lam is.
        # This means that an order is contaminated by another
        # order, but the wavelength range does not cover this part
        # of the spectrum. Thus, it cannot be treated correctly.
        global_mask |= (np.any(mask_lam, axis=0)
                        & (~np.array(mask_P)).all(axis=0))

        # Apply this new global mask to each orders
        mask_ord = np.any([mask_lam, global_mask[None, :, :]], axis=0)

        return global_mask, mask_ord

    def _get_i_bnds(self, lam_bounds):
        """
        Define wavelength boundaries for each orders using the order's mask.
        """

        # TODO: define this function for only a given order
        lam_grid = self.lam_grid
        i_bounds = self.i_bounds

        # Check if lam_bounds given
        if lam_bounds is None:
            lam_bounds = []
            for i in range(self.n_ord):
                lam = self.lam_list[i][~self.mask_ord[i]]
                lam_bounds.append([lam.min(), lam.max()])

        # What we need is the boundary position
        # on the wavelength grid.
        i_bnds_new = []
        for bounds, i_bnds in zip(lam_bounds, i_bounds):
            a = np.min(np.where(lam_grid >= bounds[0])[0])
            b = np.max(np.where(lam_grid <= bounds[1])[0]) + 1
            # Take the most restrictive bound
            a = np.max([a, i_bnds[0]])
            b = np.min([b, i_bnds[1]])
            # Keep value
            i_bnds_new.append([a, b])

        return i_bnds_new

    def rebuild(self, f_lam, orders=None):
        """
        Build current model of the detector.

        Parameters
        ----------
        f_lam: array-like or callable
            flux as a function of wavelength if callable
            or flux projected on the wavelength grid
        orders: iterable, ooptional
            Order index to model on detector. Default is
            all available orders.
        Output
        ------
        2D array-like image of the detector
        """

        # If f is callable, project on grid
        if callable(f_lam):
            grid = self.lam_grid

            # Project on wavelength grid
            f_lam = f_lam(grid)

        # Iterate over all orders by default
        if orders is None:
            orders = range(self.n_ord)

        return self._rebuild(f_lam, orders)

    def _rebuild(self, f_k, orders):
        """
        Build current model of the detector.

        Parameters
        ----------
        f_k: array-like
            Flux projected on the wavelength grid
        orders: iterable
            Order index to model on detector.
        Output
        ------
        2D array-like image of the detector
        """
        # Get needed class attribute
        ma = self.mask

        # Distribute the flux on detector
        out = np.zeros(self.shape)
        for n in orders:
            # Compute `b_n` at each pixels w/o `sig`
            b_n = self.get_b_n(n, sig=False)
            # Add flux to pixels
            out[~ma] += b_n.dot(f_k)

        # nan invalid pixels
        out[ma] = np.nan

        return out

    def update_lists(self, t_list=None, p_list=None, **kwargs):
        """
        Update attributes.
        """
        # Spatial profile
        if p_list is not None:
            self.p_list = [p_n.copy() for p_n in p_list]

        # Throughput
        if t_list is not None:
            # Can be a callable (function) or an array
            # with the same length as lambda grid.
            t = []
            for t_n in t_list:  # For each order
                try:  # First assume it's a function
                    t.append(t_n(self.lam_grid))  # Project on grid
                except TypeError:  # Assume it's an array
                    t.append(t_n)
            self.t_list = t  # Save value

        if kwargs:
            message = ', '.join(kwargs.keys())
            message += ' not supported by'
            message += ' `update_lists` method.'
            raise TypeError(message)

    def get_b_n(self, i_ord, sig=True, quick=False):
        """
        Compute the matrix `b_n = (P/sig).w.T.lambda.c_n` ,
        where `P` is the spatial profile matrix (diag),
        `w` is the integrations weights matrix,
        `T` is the throughput matrix (diag),
        `lambda` is the convolved wavelength grid matrix (diag),
        `c_n` is the convolution kernel.
        The model of the detector at order n (`model_n`)
        is given by the system:
        model_n = b_n.c_n.f ,
        where f is the incoming flux projected on the wavelenght grid.
        Parameters
        ----------
        i_ord : integer
            Label of the order (depending on the initiation of the object).
        sig: bool or (N, M) array_like, optional
            If 2-d array, `sig` is the new error estimation map.
            It is the same shape as `sig` initiation input. If bool,
            wheter to apply sigma or not. The method will return
            b_n/sigma if True or array_like and b_n if False. If True,
            the default object attribute `sig` will be use.
        quick: bool, optional
            If True, only perform one matrix multiplication
            instead of the whole system: (P/sig).(w.T.lambda.c_n)
        Output
        ------
        sparse matrix of b_n coefficients
        """
        #### Input management ######

        # Special treatment for error map
        # Can be bool or array.
        if sig is False:
            # Sigma will have no effect
            sig = np.ones(self.shape)
        else:
            if sig is not True:
                # Sigma must be an array so
                # update object attribute
                self.sig = sig.copy()
            # Take sigma from object
            sig = self.sig

        # Get needed attributes ...
        attrs = ('lam_grid', 'mask')
        lam, mask = self.getattrs(*attrs)

        # ... order dependent attributes
        attrs = ('t_list', 'p_list', 'c_list', 'w_list', 'i_bounds')
        t_n, p_n, c_n, w_n, i_bnds = self.getattrs(*attrs, n=i_ord)

        # Keep only valid pixels (P and sig are still 2-D)
        # And apply direcly 1/sig here (quicker)
        p_n = p_n[~mask] / sig[~mask]

        ### Compute b_n ###

        # Quick mode if only `p_n` or `sig` has changed
        if quick:
            # Get pre-computed (right) part of the equation
            right = self.w_t_lam_c[i_ord]
            # Apply new p_n
            b_n = diags(p_n).dot(right)
        else:
            # First (T * lam) for the convolve axis (n_k_c)
            product = (t_n * lam)[slice(*i_bnds)]
            # then convolution
            product = diags(product).dot(c_n)
            # then weights
            product = w_n.dot(product)
            # Save this product for quick mode
            self._save_w_t_lam_c(i_ord, product)
            # Then spatial profile
            b_n = diags(p_n).dot(product)

        return b_n

    def _save_w_t_lam_c(self, order, product):
        """
        Save the matrix product of the weighs (w), the throughput (t),
        the wavelength (lam) and the convolution matrix for faster computation.
        """
        # Get needed attributes
        n_ord = self.n_ord

        # Check if attribute exists
        try:
            self.w_t_lam_c
        except AttributeError:
            # Init w_t_lam_c.
            self.w_t_lam_c = [[] for i_ord in range(n_ord)]

        # Assign value
        self.w_t_lam_c[order] = product.copy()

    def build_sys(self, data=None, sig=True, **kwargs):
        """
        Build linear system arising from the logL maximisation.
        TIPS: To be quicker, only specify the psf (`p_list`) in kwargs.
              There will be only one matrix multiplication:
              (P/sig).(w.T.lambda.c_n).
        Parameters
        ----------
        data : (N, M) array_like, optional
            A 2-D array of real values representing the detector image.
            Default is the object attribute `data`.
        sig: bool or (N, M) array_like, optional
            Estimate of the error on each pixel.
            If 2-d array, `sig` is the new error estimation map.
            It is the same shape as `sig` initiation input. If bool,
            wheter to apply sigma or not. The method will return
            b_n/sigma if True or array_like and b_n if False. If True,
            the default object attribute `sig` will be use.
        t_list : (N_ord [, N_k]) list or array of functions, optional
            A list or array of the throughput at each order.
            The functions depend on the wavelength
            Default is the object attribute `t_list`
        p_list : (N_ord, N, M) list or array of 2-D arrays, optional
            A list or array of the spatial profile for each order
            on the detector. It has to have the same (N, M) as `data`.
            Default is the object attribute `p_list`
        Output
        ------
        A and b from Ax = b beeing the system to solve.
        """
        ##### Input management ######

        # Use data from object as default
        if data is None:
            data = self.data
        else:
            # Update data
            self.data = data

        # Take mask from object
        mask = self.mask

        # Get some dimensions infos
        n_k, n_ord = self.n_k, self.n_ord

        # Update p_list and t_list if given.
        self.update_lists(**kwargs)

        # Check if inputs are suited for quick mode;
        # Quick mode if `t_list` is not specified.
        quick = ('t_list' not in kwargs)
        quick &= hasattr(self, 'w_t_lam_c')  # Pre-computed
        if quick:
            self.v_print('Quick mode is on!')

        ####### Calculations ########

        # Build matrix B
        # Initiate with empty matrix
        n_i = (~mask).sum()  # n good pixels
        b_matrix = csr_matrix((n_i, n_k))
        # Sum over orders
        for i_ord in range(n_ord):
            # Get sparse b_n
            b_matrix += self.get_b_n(i_ord, sig=sig, quick=quick)

        # Build system
        # Fisrt get `sig` which have been update`
        # when calling `get_b_n`
        sig = self.sig
        # Take only valid pixels and apply `sig`on data
        data = data[~mask] / sig[~mask]
        # (B_T * B) * f = (data/sig)_T * B
        # (matrix ) * f = result
        matrix = b_matrix.T.dot(b_matrix)
        result = csr_matrix(data.T).dot(b_matrix)

        return matrix, result.toarray().squeeze()

    def extract(self, tikhonov=False, tikho_kwargs=None, factor=None, **kwargs):
        """
        Extract underlying flux on the detector.
        All parameters are passed to `build_sys` method.
        TIPS: To be quicker, only specify the psf (`p_list`) in kwargs.
              There will be only one matrix multiplication:
              (P/sig).(w.T.lambda.c_n).
        Parameters
        ----------
        tikhonov : bool, optional
            Wheter to use tikhonov extraction
            (see regularisation.tikho_solve function).
            Default is False.
        tikho_kwargs : dictionnary or None, optional
            Arguments passed to `tikho_solve`.
        data : (N, M) array_like, optional
            A 2-D array of real values representing the detector image.
            Default is the object attribute `data`.
        t_list : (N_ord [, N_k]) list or array of functions, optional
            A list or array of the throughput at each order.
            The functions depend on the wavelength
            Default is the object attribute `t_list`
        p_list : (N_ord, N, M) list or array of 2-D arrays, optional
            A list or array of the spatial profile for each order
            on the detector. It has to have the same (N, M) as `data`.
            Default is the object attribute `p_list`
        sig : (N, M) array_like, optional
            Estimate of the error on each pixel`
            Same shape as `data`.
            Default is the object attribute `sig`.
        Ouput
        -----
        f_k: solution of the linear system
        """
        # Build the system to solve
        matrix, result = self.build_sys(**kwargs)

        # Get index of `lam_grid` convered by the pixel.
        # `lam_grid` may cover more then the pixels.
        i_grid = self.get_i_grid(result)

        # Init f_k with nan
        f_k = np.ones(result.shape[-1]) * np.nan

        # Solve with the specified solver.
        # Only solve for valid range `i_grid` (on the detector).
        # It will be a singular matrix otherwise.
        if tikhonov:
<<<<<<< HEAD
            if tikho_kwargs is None:
                tikho_kwargs = {'index': i_grid}
            else:
                default_kwargs = {'grid': self.lam_grid,
                                  'index': i_grid}
                tikho_kwargs = {**default_kwargs, **tikho_kwargs}
=======
            if factor is None:
                raise ValueError("Please specify tikhonov `factor`.")
            t_mat = self.get_tikho_matrix()
            default_kwargs = {'grid': self.lam_grid,
                              'index': i_grid,
                              't_mat': t_mat,
                               'factor': factor}
            if tikho_kwargs is None:
                tikho_kwargs = {}
            tikho_kwargs = {**default_kwargs, **tikho_kwargs}
>>>>>>> a849910e
            f_k[i_grid] = self._solve_tikho(matrix, result, **tikho_kwargs)
        else:
            f_k[i_grid] = self._solve(matrix, result, index=i_grid)

        return f_k

    def _solve(self, matrix, result, index=slice(None)):
        """
        Simply pass `matrix` and `result`
        to `scipy.spsolve` and apply index.
        """
        return spsolve(matrix[index, :][:, index], result[index])

    def _solve_tikho(self, matrix, result, index=slice(None), **kwargs):
        """Solve system using Tikhonov regularisation"""
        # Note that the indexing is applied inside the function
        return tikho_solve(matrix, result, index=index, **kwargs)

<<<<<<< HEAD
=======
    def get_tikho_matrix(self, **kwargs):
        """
        Return the tikhonov matrix.
        Generate it with `set_tikho_matrix` method
        if not define yet. If so, all arguments are passed
        to `set_tikho_matrix`. The result is saved as an attribute.
        """
        try:
            self.tikho_mat
        except AttributeError:
            self.set_tikho_matrix(**kwargs)

        return self.tikho_mat

    def set_tikho_matrix(self, t_mat=None, t_mat_func=None,
                         fargs=None, fkwargs=None):
        """
        Set the tikhonov matrix attribute.
        The matrix can be directly specified as an input, or
        it can be built using `t_mat_func`

        Parameters
        ----------
        t_mat: matrix-like, optional
            TIkhonov regularisation matrix. scipy.sparse matrix
            are recommended.
        t_mat_func: callable, optional
            Function use to generate `t_mat`is not specified.
            Will take `fargs` and `fkwargs`as imput.
        fargs: tuple, optional
            Arguments passed to `t_mat_func`
        fkwargs: dict, optional
            Keywords arguments passed to `t_mat_func`
        """
        # Generate the matrix with the function
        if t_mat is None:
            # Default function if not specified
            if t_mat_func is None:
                # Use the nyquist sampled gaussian kernel
                t_mat_func = get_nyquist_matrix

            # Default args
            if fargs is None:
                fargs = (self.lam_grid, )
            if fkwargs is None:
                fkwargs = {"integrate": True}

            # Call function
            t_mat = t_mat_func(*fargs, **fkwargs)

        # Set attribute
        self.tikho_mat = t_mat

>>>>>>> a849910e
    def get_i_grid(self, d):
        """ Return the index of the grid that are well defined, so d != 0 """
        try:
            self.i_grid
        except AttributeError:
            i_grid = np.nonzero(d)[0]
            self.i_grid = i_grid

        return self.i_grid

    def get_logl(self, f_k=None):
        """
        Return the log likelihood computed on each pixels.

        Parameters
        ----------
        f_k: array-like, optional
            Flux projected on the wavelength grid. If not specified,
            it will be computed using `extract` method.
        """
        data = self.data
        sig = self.sig

        if f_k is None:
            f_k = self.extract()

        model = self.rebuild(f_k)

        return -np.nansum((model-data)**2/sig**2)

    def get_adapt_grid(self, f_k=None, n_max=3, **kwargs):
        """
        Return an irregular grid needed to reach a
        given precision when integrating over each pixels.

        Parameters (all optional)
        ----------
        f_k: 1D array-like
            Input flux in the integral to be optimized.
            f_k is the projection of the flux on self.lam_grid
        n_max: int (n_max > 0)
            Maximum number of nodes in each intervals of self.lam_grid.
            Needs to be greater then zero.

        kwargs (arguments passed to the function get_n_nodes)
        ------
        tol, rtol : float, optional
            The desired absolute and relative tolerances. Defaults are 1.48e-4.
        divmax : int, optional
            Maximum order of extrapolation. Default is 10.

        Returns
        -------
        os_grid  : 1D array
            Oversampled grid which minimizes the integration error based on
            Romberg's method
        See Also
        --------
        utils.get_n_nodes
        scipy.integrate.quadrature.romberg
        References
        ----------
        [1] 'Romberg's method' https://en.wikipedia.org/wiki/Romberg%27s_method

        """
        # Generate f_k if not given
        if f_k is None:
            f_k = self.extract()

        # Init output oversampled grid
        os_grid = []

        # Iterate starting with the last order
        for i_ord in range(self.n_ord - 1, -1, -1):

            # Grid covered by this order
            grid_ord = self.lam_grid_c(i_ord)

            # Estimate the flux at this order
            f_k_c = self.c_list[i_ord].dot(f_k)
            # Interpolate with a cubic spline
            fct = interp1d(grid_ord, f_k_c, kind='cubic')

            # Find number of nodes to reach the precision
            n_oversample = get_n_nodes(grid_ord, fct, **kwargs)

            # Make sure n_oversample is not greater than
            # user's define `n_max`
            n_oversample = np.clip(n_oversample, 0, n_max)

            # Generate oversampled grid
            grid_ord = oversample_grid(grid_ord, n_os=n_oversample)

            # Keep only wavelength that are not already
            # covered by os_grid.
            if os_grid:
                # Under or above os_grid
                index = (grid_ord < np.min(os_grid))
                index |= (grid_ord > np.max(os_grid))
            else:
                index = slice(None)

            # Keep these values
            os_grid.append(grid_ord[index])

        # Convert os_grid to 1D array
        os_grid = np.concatenate(os_grid)

        # Return sorted and unique
        return np.unique(os_grid)

<<<<<<< HEAD
    def get_tikho_tests(self, factors, tikho=None, estimate=None, **kwargs):

        # Build the system to solve
        matrix, result = self.build_sys()
=======
    def get_tikho_tests(self, factors, tikho=None, estimate=None,
                        tikho_kwargs=None, **kwargs):
        """
        Test different factors for Tikhonov regularisation.

        Parameters
        ----------
        factors: 1D list or array-like
            Factors to be tested.
        tikho: Tikhonov object, optional
            Tikhonov regularisation object (see regularisation.Tikhonov).
            If not given, an object will be initiated using the linear system
            from `build_sys` method and kwargs will be passed.
        estimate: 1D array-like, optional
            Estimate of the flux projected on the wavelength grid.
        tikho_kwargs:
            passed to init Tikhonov object. Possible options
            are `t_mat`, `grid` and `verbose`
        data : (N, M) array_like, optional
            A 2-D array of real values representing the detector image.
            Default is the object attribute `data`.
        t_list : (N_ord [, N_k]) list or array of functions, optional
            A list or array of the throughput at each order.
            The functions depend on the wavelength
            Default is the object attribute `t_list`
        p_list : (N_ord, N, M) list or array of 2-D arrays, optional
            A list or array of the spatial profile for each order
            on the detector. It has to have the same (N, M) as `data`.
            Default is the object attribute `p_list`
        sig : (N, M) array_like, optional
            Estimate of the error on each pixel`
            Same shape as `data`.
            Default is the object attribute `sig`.
        Output
        ------
        dictonnary of the tests results
        """

        # Build the system to solve
        matrix, result = self.build_sys(**kwargs)
>>>>>>> a849910e

        # Get valid grid index
        i_grid = self.get_i_grid(result)

        if tikho is None:
<<<<<<< HEAD
            if kwargs:
                default_kwargs = {'grid': self.lam_grid,
                                  'index': i_grid}
                kwargs = {**default_kwargs, **kwargs}
                tikho = Tikhonov(matrix, result, **kwargs)
                self.tikho = tikho
            else:
                tikho = self.tikho
=======
            t_mat = self.get_tikho_matrix()
            default_kwargs = {'grid': self.lam_grid,
                              'index': i_grid,
                              't_mat': t_mat}
            if tikho_kwargs is None:
                tikho_kwargs = {}
            tikho_kwargs = {**default_kwargs, **tikho_kwargs}
            tikho = Tikhonov(matrix, result, **tikho_kwargs)
            self.tikho = tikho
>>>>>>> a849910e

        # Test all factors
        tests = tikho.test_factors(factors, estimate)
        # Generate logl using solutions for each factors
        logl_list = []
        for sln in tests['solution']:
            # Init f_k with nan, so it has the adequate shape
            f_k = np.ones(result.shape[-1]) * np.nan
            f_k[i_grid] = sln  # Assign valid values
            logl_list.append(self.get_logl(f_k))  # log_l
        # Save in tikho's tests
        tikho.test['-logl'] = -1 * np.array(logl_list)

        # Save also grid
        tikho.test["grid"] = self.lam_grid[i_grid]
        tikho.test["i_grid"] = i_grid

        return tikho.test

    def bin_to_pixel(self, i_ord=0, grid_pix=None, grid_f_k=None, f_k_c=None,
                     f_k=None, bounds_error=False, throughput=None, **kwargs):
        """
        Integrate f_k_c over a pixel grid using the trapezoidal rule.
        f_k_c is interpolated using scipy.interpolate.interp1d and the
        kwargs and bounds_error are passed to interp1d.
        i_ord: int, optional
            index of the order to be integrated, default is 0, so
            the first order specified.
        grid_pix: tuple of two 1d-arrays or 1d-array
            If a tuple of 2 arrays is given, assume it is the lower and upper
            integration ranges. If 1d-array, assume it is the center
            of the pixels. If not given, the wavelength map and the psf map
            of `i_ord` will be used to compute a pixel grid.
        grid_f_k: 1d array, optional
            grid on which the convolved flux is projected.
            Default is the wavelength grid for `i_ord`.
        f_k_c: 1d array, optional
            Convolved flux to be integrated. If not given, `f_k`
            will be used (and convolved to `i_ord` resolution)
        f_k: 1d array, optional
            non-convolved flux (result of the `extract` method).
            Not used if `f_k_c` is specified.
        bounds_error and kwargs:
            passed to interp1d function to interpolate f_k_c.
        throughput: callable, optional
            Spectral throughput for a given order (ì_ord).
            Default is given by the list of throughput saved as
            the attribute `t_list`.
        """
        # Take the value from the order if not given...

        # ... for the flux grid ...
        if grid_f_k is None:
            grid_f_k = self.lam_grid_c(i_ord)

        # ... for the convolved flux ...
        if f_k_c is None:
            # Use f_k if f_k_c not given
            if f_k is None:
                raise ValueError("`f_k` or `f_k_c` must be specified.")
            else:
                # Convolve f_k
                f_k_c = self.c_list[i_ord].dot(f_k)

        # ... and for the pixel bins
        if grid_pix is None:
            pix_center, _ = self.grid_from_map(i_ord)
            # Get pixels borders (plus and minus)
            pix_p, pix_m = get_lam_p_or_m(pix_center)
        else:  # Else, unpack grid_pix
            # Could be a scalar or a 2-elements object)
            if len(grid_pix) == 2:
                # 2-elements object, so we have the borders
                pix_m, pix_p = grid_pix
                # Need to compute pixel center
                d_pix = (pix_p - pix_m)
                pix_center = grid_pix[0] + d_pix
            else:
                # 1-element object, so we have the pix centers
                pix_center = grid_pix
                # Need to compute the borders
                pix_p, pix_m = get_lam_p_or_m(pix_center)

        # Set the throughput to object attribute
        # if not given
        if throughput is None:
            # Need to interpolate
            x, y = self.lam_grid, self.t_list[i_ord]
            throughput = interp1d(x, y)

        # Apply throughput on flux
        f_k_c *= throughput(grid_f_k)

        # Interpolate
        kwargs['bounds_error'] = bounds_error
        fct_f_k = interp1d(grid_f_k, f_k_c, **kwargs)

        # Intergrate over each bins
        bin_val = []
        for x1, x2 in zip(pix_m, pix_p):
            # Grid points that fall inside the pixel range
            i_grid = (x1 < grid_f_k) & (grid_f_k < x2)
            x_grid = grid_f_k[i_grid]
            # Add boundaries values to the integration grid
            x_grid = np.concatenate([[x1], x_grid, [x2]])
            # Integrate
            integrand = fct_f_k(x_grid) * x_grid
            bin_val.append(np.trapz(integrand, x_grid))

        # Convert to array and return with the pixel centers.
        return pix_center, np.array(bin_val)

    def grid_from_map(self, i_ord=0):
        """
        Return the wavelength grid and the columns associated
        to a given order index (i_ord)
        """
        gargs = ("lam_list", "p_list")
        wv_map, psf = self.getattrs(*gargs, n=i_ord)
        return _grid_from_map(wv_map, psf, out_col=True)

    def estim_noise(self, i_ord=0, sig=None, mask=None, data=None):
        """
        Relative noise estimate over columns.
        Parameters
        ----------
        i_ord: int, optional
            index of diffraction order. Default is 0
        sig: 2d array, optional
            map of the estimate of the detector noise.
            Default is `self.sig`
        mask: 2d array, optional
            Bool map of the masked pixels for order `i_ord`.
            Default is `self.mask_ord[i_ord]`
        Output
        ------
        lam_grid, noise
        """
        # Use object attributes if not given
        if sig is None:
            sig = self.sig

        if mask is None:
            mask = self.mask_ord[i_ord]

        if data is None:
            data = self.data

        # Compute noise estimate only on the trace (mask the rest)
        noise = np.ma.array(sig, mask=mask)
        # RMS over columns
        noise = np.sqrt((noise**2).sum(axis=0))
        # Relative
        noise /= np.ma.array(data, mask=mask).sum(axis=0)
        # Convert to array with nans
        noise = noise.filled(fill_value=np.nan)

        # Get associated wavelengths
        lam_grid, i_col = self.grid_from_map(i_ord)

        # Return sorted according to wavelenghts
        return lam_grid, noise[i_col]

    def best_tikho_factor(self, tests=None, interpolate=True,
                          interp_index=[-2, 4], i_plot=False):
        """
        Compute the best scale factor for Tikhonov regularisation.
        It is determine by taking the factor giving the highest logL on
        the detector.

        Parameters
        ----------
        tests: dictionnary, optional
            Results of tikhonov extraction tests
            for different factors.
            Must have the keys "factors" and "-logl".
            If not specified, the tests from self.tikho.tests
            are used.
        interpolate: bool, optional
            If True, use akima spline interpolation
            to find a finer minimum. Default is true.
        interp_index: 2 element list, optional
            Index around the minimum value on the tested factors.
            Will be used for the interpolation.
            For example, if i_min is the position of
            the minimum logL value and [i1, i2] = interp_index,
            then the interpolation will be perform between
            i_min + i1 and i_min + i2 - 1
        i_plot: bool, optional
            Plot the result of the minimization

        Returns
        -------
        Best scale factor (float)
        """
        # Use pre-run tests if not specified
        if tests is None:
            tests = self.tikho.tests

        # Get relevant quantities from tests
        factors = tests["factors"]
        logl = tests["-logl"]

        # Get position of the minimum value
        i_min = np.argmin(logl)

        # Interpolate to get a finer value
        if interpolate:
            # Only around the best value
            i_range = [i_min + d_i for d_i in interp_index]
            # Make sure it's still a valid index
            i_range[0] = np.max([i_range[0], 0])
            i_range[-1] = np.min([i_range[-1], len(logl) - 1])
            # Which index to use
            index = np.arange(*i_range, 1)

            # Akima spline in log space
            x_val, y_val = np.log10(factors[index]), np.log10(logl[index])
            i_sort = np.argsort(x_val)
            x_val, y_val = x_val[i_sort], y_val[i_sort]
            fct = Akima1DInterpolator(x_val, y_val)

            # Find min
            bounds = (x_val.min(), x_val.max())
            opt_args = {"bounds": bounds,
                        "method": "bounded"}
            min_fac = minimize_scalar(fct, **opt_args).x

            # Plot the fit if required
            if i_plot:
                # Original grid
                plt.plot(np.log10(factors), np.log10(logl), ":")
                # Fit sub-grid
                plt.plot(x_val, y_val, ".")
                # Show akima spline
                x_new = np.linspace(*bounds, 100)
                plt.plot(x_new, fct(x_new))
                # Show minimum found
                plt.plot(min_fac, fct(min_fac), "x")
                # Labels
                plt.xlabel(r"$\log_{10}$(factor)")
                plt.ylabel(r"$\log_{10}( - \log L)$")
                plt.tight_layout()

            # Return to linear scale
            min_fac = 10.**min_fac

        # Simply return the minimum value if no interpolation required
        else:
            min_fac = factors[i_min]

        # Return scale factor minimizing the logL
        return min_fac

    @staticmethod
    def _check_plot_inputs(fig, ax):
        """
        Method to manage inputs for plots methods.
        """
        # Use ax or fig if given. Else, init the figure
        if (fig is None) and (ax is None):
            fig, ax = plt.subplots(1, 1, sharex=True)
        elif ax is None:
            ax = fig.subplots(1, 1, sharex=True)

        return fig, ax

    def plot_tikho_factors(self):
        """
        Plot results of tikhonov tests.
        Output
        ------
        figure and axes (for plot)
        """
        # Use tikhonov extraction from object
        tikho = self.tikho

        # Init figure
        fig, ax = plt.subplots(2, 1, sharex=True, figsize=(8, 6))
        # logl plot
        tikho.error_plot(ax=ax[0], test_key='-logl')
        # Error plot
        tikho.error_plot(ax=ax[1])
        # Labels
        ax[0].set_ylabel(r'$\log{L}$ on detector')
        # Other details
        fig.tight_layout()

        return fig, ax

    def plot_sln(self, f_k, fig=None, ax=None, i_ord=0,
                 ylabel='Flux', xlabel=r'Wavelength [$\mu$m]', **kwargs):
        """
        Plot extracted spectrum

        Parameters
        ----------
        f_k: array-like
            Flux projected on the wavelength grid
        fig: matplotlib figure, optional
            Figure to use for plot
            If not given and ax is None, new figure is initiated
        ax: matplotlib axis, optional
            axis to use for plot. If not given, a new axis is initiated.
        i_ord: int, optional
            index of the order to plot.
            Default is 0 (so the first order given).
        ylabel: str, optional
            Label of y axis
        xlabel: str, optional
            Label of x axis
        kwargs:
            other kwargs to be passed to plt.plot
        Output
        ------
        fig, ax
        """

        # Manage method's inputs
        fig, ax = self._check_plot_inputs(fig, ax)

        # Set values to plot
        x = self.lam_grid_c(i_ord)
        y = self.c_list[i_ord].dot(f_k)

        # Plot
        ax.plot(x, y, **kwargs)
        ax.set_xlabel(xlabel)
        ax.set_ylabel(ylabel)

        return fig, ax

    def plot_err(self, f_k, f_th_ord, fig=None, ax=None,
                 i_ord=0, error='relative', ylabel='Error',
                 xlabel=r'Wavelength [$\mu$m]', **kwargs):
        """
        Plot error on extracted spectrum

        Parameters
        ----------
        f_k: array-like
            Flux projected on the wavelength grid
        f_th_ord: array-like
            Injected flux projected on the wavelength grid
            and convolved at `i_ord` resolution
        fig: matplotlib figure, optional
            Figure to use for plot
            If not given and ax is None, new figure is initiated
        ax: matplotlib axis, optional
            axis to use for plot. If not given, a new axis is initiated.
        i_ord: int, optional
            index of the order to plot. Default is 0 (so the first order given)
        error: str, optional
            Which type of error to plot.
            Possibilities: 'relative', 'absolute', 'to_noise'
            Default is 'relative'. To noise is the error relative
            to the expected Poisson noise error
        ylabel: str, optional
            Label of y axis
        xlabel: str, optional
            Label of x axis
        kwargs:
            other kwargs to be passed to plt.plot
        Output
        ------
        fig, ax
        """

        # Manage method's inputs
        fig, ax = self._check_plot_inputs(fig, ax)

        # Set values to plot
        x = self.lam_grid_c(i_ord)
        f_k_c = self.c_list[i_ord].dot(f_k)

        if error == 'relative':
            y = (f_k_c - f_th_ord) / f_th_ord
        elif error == 'absolute':
            y = f_k_c - f_th_ord
        elif error == 'to_noise':
            y = (f_k_c - f_th_ord) / np.sqrt(f_th_ord)
        else:
            raise ValueError('`error` argument is not valid.')

        # Add info to ylabel
        ylabel += ' ({})'.format(error)

        # Plot
        ax.plot(x, y, **kwargs)
        ax.set_xlabel(xlabel)
        ax.set_ylabel(ylabel)

        return fig, ax

    def get_w(self, *args):
        """Dummy method to be able to init this class"""

        return None, None

    def get_mask_lam(self, n):
        """ Mask according to wavelength grid """
        lam = self.lam_list[n]
        a, b = self.i_bounds[n]
        lam_min = self.lam_grid[a]
        lam_max = self.lam_grid[b-1]

        mask = (lam <= lam_min) | (lam >= lam_max)

        return mask

    def lam_grid_c(self, order):
        """
        Return lam_grid for the convolved flux at a given order.
        """
        index = slice(*self.i_bounds[order])
        return self.lam_grid[index]

    def getattrs(self, *args, n=None):
        """
        Return list of attributes

        Parameters
        ----------
        args: str
            All attributes to return.
        n: None or int, optionoal
            Index of order to extract. If specified, it will
            be applied to all attributes in args, so it cannot
            be mixed with non-order dependent attributes).
        """
        if n is None:
            out = [getattr(self, arg) for arg in args]
        else:
            out = [getattr(self, arg)[n] for arg in args]

        if len(out) > 1:
            return out
        else:
            return out[0]

    def v_print(self, *args, **kwargs):
        """
        Print if verbose if true. Same as `print`function.
        """
        if self.verbose:
            print(*args, **kwargs)


class LagrangeOverlap(_BaseOverlap):
    """
    (Not fully tested. Better to use `TrpzOverlap`)
    Version of overlaping extraction with lagrange interpolation.
    overlaping extraction solve the equation of the form:
    (B_T * B) * f = (data/sig)_T * B
    where B is a matrix and f is an array.
    The matrix multiplication B * f is the 2d model of the detector.
    We want to solve for the array f.
    The elements of f are labelled by 'k'.
    The pixels are labeled by 'i'.
    Every pixel 'i' is covered by a set of 'k' for each order
    of diffraction.
    """

    def __init__(self, *args, lagrange_ord=1, lam_grid=None, **kwargs):
        """
        Parameters
        ----------
        p_list : (N_ord, N, M) list or array of 2-D arrays
            A list or array of the spatial profile for each order
            on the detector. It has to have the same (N, M) as `data`.
        lam_list : (N_ord, N, M) list or array of 2-D arrays
            A list or array of the central wavelength position for each
            order on the detector.
            It has to have the same (N, M) as `data`.
        lagrange_ord: int, optional
            order of the lagrange interpolation method. Default is 1.
        data : (N, M) array_like, optional
            A 2-D array of real values representing the detector image.
        lam_grid : (N_k) array_like, optional
            The grid on which f(lambda) will be projected.
            Default still has to be improved.
        lam_bounds : list or array-like (N_ord, 2), optional
            Boundary wavelengths covered by each orders.
            Default is the wavelength covered by `lam_list`.
        i_bounds : list or array-like (N_ord, 2), optional
            Index of `lam_bounds`on `lam_grid`.
        c_list : array or sparse, optional
            Convolution kernel to be applied on f_k for each orders.
            If array, the shape has to be (N_ker, N_k_c) and it will
            be passed to `convolution.get_c_matrix` function.
            If sparse, the shape has to be (N_k_c, N_k) and it will
            be used directly. N_ker is the length of the effective kernel
            and N_k_c is the length of f_k convolved.
            Default is given by convolution.WebbKer(wv_map, n_os=10, n_pix=21).
        t_list : (N_ord [, N_k]) list or array of callable, optional
            A list of functions or array of the throughput at each order.
            If callable, the function depend on the wavelength.
            If array, projected on `lam_grid`.
            Default is given by `throughput.ThroughputSOSS`.
        c_kwargs : list of N_ord dictionnaries, optional
            Inputs keywords arguments to pass to
            `convolution.get_c_matrix` function.
        sig : (N, M) array_like, optional
            Estimate of the error on each pixel. Default is one everywhere.
        mask : (N, M) array_like boolean, optional
            Boolean Mask of the bad pixels on the detector.
        tresh : float, optional:
            The pixels where the estimated spatial profile is less than
            this value will be masked. Default is 1e-5.
        verbose : bool, optional
            Print steps. Default is False.
        """
        # Attribute specific to the interpolation method
        self.lagrange_ord = lagrange_ord

        # TODO: Set a default lam_grid

        super().__init__(*args, lam_grid=lam_grid, **kwargs)

    def get_mask_lam(self, n):
        """ Mask according to wavelength grid """
        gargs = ['lam_list', 'i_bounds']
        lam, i_bnds = self.getattrs(*gargs, n=n)

        lam_min = self.lam_grid[i_bnds[0]]
        lam_max = self.lam_grid[i_bnds[1]-1]

        mask = (lam <= lam_min) | (lam >= lam_max)

        return mask

    def get_w(self, n):
        """
        Compute integration weights for each grid points and each pixels.
        Depends on the order `n`.

        Output
        ------
        w_n: 2d array
            weights at this specific order `n`. The shape is given by:
            (number of pixels, max number of wavelenghts covered by a pixel)
        k_n: 2d array
            index of the wavelength grid corresponding to the weights.
            Same shape as w_n
        """
        # Get needed attributes
        order = self.lagrange_ord

        # Get needed attributes
        gargs = ['lam_grid', 'mask', 'lagrange_ord']
        grid, mask, order = self.getattrs(*gargs)
        # ... diffraction-order dependent attributes
        gargs = ['lam_list', 'mask_ord', 'i_bounds']
        lam, mask_ord, i_bnds = self.getattrs(*gargs, n=n)

        # Use the convolved grid (depends on the order)
        grid = grid[i_bnds[0]:i_bnds[1]]

        # Compute delta lamda of each pixel
        # delta_lambda = lambda_plus - lambda_minus
        d_lam = - np.diff(get_lam_p_or_m(lam), axis=0).squeeze()

        # Compute only for valid pixels
        lam, d_lam = lam[~mask], d_lam[~mask]
        ma = mask_ord[~mask]

        # Use a pre-defined interpolator
        interp = SegmentedLagrangeX(grid, order)

        # Get w and k
        # Init w and k
        n_i = (~mask).sum()  # Number of good pixels
        w_n = np.ones((order+1, n_i)) * np.nan
        k_n = np.ones((order+1, n_i), dtype=int) * -1
        # Compute values in grid range
        w_n[:, ~ma] = interp.get_coeffs(lam[~ma])
        i_segment = interp.get_index(lam[~ma])
        k_n[:, ~ma] = interp.index[:, i_segment]

        # Include delta lambda in the weights
        w_n[:, ~ma] = w_n[:, ~ma] * d_lam[~ma]

        return w_n.T, k_n.T


class TrpzOverlap(_BaseOverlap):
    """
    Version of overlaping extraction with oversampled trapezoidal integration
    overlaping extraction solve the equation of the form:
    (B_T * B) * f = (data/sig)_T * B
    where B is a matrix and f is an array.
    The matrix multiplication B * f is the 2d model of the detector.
    We want to solve for the array f.
    The elements of f are labelled by 'k'.
    The pixels are labeled by 'i'.
    Every pixel 'i' is covered by a set of 'k' for each order
    of diffraction.
    """

    def __init__(self, p_list, lam_list, **kwargs):
        """
        Parameters
        ----------
        p_list : (N_ord, N, M) list or array of 2-D arrays
            A list or array of the spatial profile for each order
            on the detector. It has to have the same (N, M) as `data`.
        lam_list : (N_ord, N, M) list or array of 2-D arrays
            A list or array of the central wavelength position for each
            order on the detector.
            It has to have the same (N, M) as `data`.
        data : (N, M) array_like, optional
            A 2-D array of real values representing the detector image.
        lam_grid : (N_k) array_like, optional
            The grid on which f(lambda) will be projected.
            Default still has to be improved.
        lam_bounds : list or array-like (N_ord, 2), optional
            Boundary wavelengths covered by each orders.
            Default is the wavelength covered by `lam_list`.
        i_bounds : list or array-like (N_ord, 2), optional
            Index of `lam_bounds`on `lam_grid`.
        c_list : array or sparse, optional
            Convolution kernel to be applied on f_k for each orders.
            If array, the shape has to be (N_ker, N_k_c) and it will
            be passed to `convolution.get_c_matrix` function.
            If sparse, the shape has to be (N_k_c, N_k) and it will
            be used directly. N_ker is the length of the effective kernel
            and N_k_c is the length of f_k convolved.
            Default is given by convolution.WebbKer(wv_map, n_os=10, n_pix=21).
        t_list : (N_ord [, N_k]) list or array of callable, optional
            A list of functions or array of the throughput at each order.
            If callable, the function depend on the wavelength.
            If array, projected on `lam_grid`.
            Default is given by `throughput.ThroughputSOSS`.
        c_kwargs : list of N_ord dictionnaries, optional
            Inputs keywords arguments to pass to
            `convolution.get_c_matrix` function.
        sig : (N, M) array_like, optional
            Estimate of the error on each pixel. Default is one everywhere.
        mask : (N, M) array_like boolean, optional
            Boolean Mask of the bad pixels on the detector.
        tresh : float, optional:
            The pixels where the estimated spatial profile is less than
            this value will be masked. Default is 1e-5.
        verbose : bool, optional
            Print steps. Default is False.
        """
        # Get wavelength at the boundary of each pixel
        # TODO? Could also be an input??
        lam_p, lam_m = [], []
        for lam in lam_list:  # For each order
            lp, lm = get_lam_p_or_m(lam)  # Lambda plus or minus
            lam_p.append(lp), lam_m.append(lm)
        self.lam_p, self.lam_m = lam_p, lam_m  # Save values

        # Init upper class
        super().__init__(p_list, lam_list, **kwargs)

    def _get_lo_hi(self, grid, n):
        """
        Find the lowest (lo) and highest (hi) index
        of lam_grid for each pixels and orders.

        Output:
        -------
        1d array of the lowest and 1d array of the highest index.
        the length is the number of non-masked pixels
        """
        self.v_print('Compute low high')

        # Get needed attributes
        mask = self.mask
        # ... order dependent attributes
        gargs = ['lam_p', 'lam_m', 'mask_ord']
        lam_p, lam_m, mask_ord = self.getattrs(*gargs, n=n)

        # Compute only for valid pixels
        lam_p = lam_p[~mask]
        lam_m = lam_m[~mask]

        # Find lower (lo) index in the pixel
        #
        lo = np.searchsorted(grid, lam_m, side='right')

        # Find higher (hi) index in the pixel
        #
        hi = np.searchsorted(grid, lam_p) - 1

        # Set invalid pixels for this order to lo=-1 and hi=-2
        ma = mask_ord[~mask]
        lo[ma], hi[ma] = -1, -2

        self.v_print('Done')

        return lo, hi

    def get_mask_lam(self, n):
        """ Mask according to wavelength grid """
        gargs = ['lam_p', 'lam_m', 'i_bounds']
        lam_p, lam_m, i_bnds = self.getattrs(*gargs, n=n)
        lam_min = self.lam_grid[i_bnds[0]]
        lam_max = self.lam_grid[i_bnds[1]-1]

        mask = (lam_m < lam_min) | (lam_p > lam_max)

        return mask

    def get_w(self, n):
        """
        Compute integration weights for each grid points and each pixels.
        Depends on the order `n`.

        Output
        ------
        w_n: 2d array
            weights at this specific order `n`. The shape is given by:
            (number of pixels, max number of wavelenghts covered by a pixel)
        k_n: 2d array
            index of the wavelength grid corresponding to the weights.
            Same shape as w_n
        """
        self.v_print('Compute weigths and k')

        # Get needed attributes
        grid, mask = self.getattrs('lam_grid', 'mask')
        # ... order dependent attributes
        gargs = ['lam_p', 'lam_m', 'mask_ord', 'i_bounds']
        lam_p, lam_m, mask_ord, i_bnds = self.getattrs(*gargs, n=n)

        # Use the convolved grid (depends on the order)
        grid = grid[i_bnds[0]:i_bnds[1]]

        # Compute the wavelength coverage of the grid
        d_grid = np.diff(grid)

        # Get lo hi
        lo, hi = self._get_lo_hi(grid, n)  # Get indexes

        # Compute only valid pixels
        lam_p, lam_m = lam_p[~mask], lam_m[~mask]
        ma = mask_ord[~mask]

        # Number of used pixels
        n_i = len(lo)
        i = np.arange(n_i)

        self.v_print('Compute k')

        # Define fisrt and last index of lam_grid
        # for each pixel
        k_first, k_last = -1*np.ones(n_i), -1*np.ones(n_i)

        # If lowest value close enough to the exact grid value,
        # NOTE: Could be approximately equal to the exact grid
        # value. It would look like that.
        # >>> lo_dgrid = lo
        # >>> lo_dgrid[lo_dgrid==len(d_grid)] = len(d_grid) - 1
        # >>> cond = (grid[lo]-lam_m)/d_grid[lo_dgrid] <= 1.0e-8
        # But let's stick with the exactly equal
        cond = (grid[lo] == lam_m)
        # special case (no need for lo_i - 1)
        k_first[cond & ~ma] = lo[cond & ~ma]
        lam_m[cond & ~ma] = grid[lo[cond & ~ma]]
        # else, need lo_i - 1
        k_first[~cond & ~ma] = lo[~cond & ~ma] - 1
        # Same situation for highest value. If we follow the note
        # above (~=), the code could look like
        # >>> cond = (lam_p-grid[hi])/d_grid[hi-1] <= 1.0e-8
        # But let's stick with the exactly equal
        cond = (lam_p == grid[hi])
        # special case (no need for hi_i - 1)
        k_last[cond & ~ma] = hi[cond & ~ma]
        lam_p[cond & ~ma] = grid[hi[cond & ~ma]]
        # else, need hi_i + 1
        k_last[~cond & ~ma] = hi[~cond & ~ma] + 1

        # Generate array of all k_i. Set to -1 if not valid
        k_n, bad = arange_2d(k_first, k_last+1, dtype=int, return_mask=True)
        k_n[bad] = -1
        # Number of valid k per pixel
        n_k = np.sum(~bad, axis=-1)

        # Compute array of all w_i. Set to np.nan if not valid
        # Initialize
        w_n = np.zeros(k_n.shape, dtype=float)
        ####################
        ####################
        # 4 different cases
        ####################
        ####################

        self.v_print('compute w')

        # Valid for every cases
        w_n[:, 0] = grid[k_n[:, 1]] - lam_m
        w_n[i, n_k-1] = lam_p - grid[k_n[i, n_k-2]]

        ##################
        # Case 1, n_k == 2
        ##################
        case = (n_k == 2) & ~ma
        if case.any():
            self.v_print('n_k = 2')
            # if k_i[0] != lo_i
            cond = case & (k_n[:, 0] != lo)
            w_n[cond, 1] += lam_m[cond] - grid[k_n[cond, 0]]
            # if k_i[-1] != hi_i
            cond = case & (k_n[:, 1] != hi)
            w_n[cond, 0] += grid[k_n[cond, 1]] - lam_p[cond]
            # Finally
            part1 = (lam_p[case] - lam_m[case])
            part2 = d_grid[k_n[case, 0]]
            w_n[case, :] *= (part1 / part2)[:, None]

        ##################
        # Case 2, n_k >= 3
        ##################
        case = (n_k >= 3) & ~ma
        if case.any():
            self.v_print('n_k = 3')
            n_ki = n_k[case]
            w_n[case, 1] = grid[k_n[case, 1]] - lam_m[case]
            w_n[case, n_ki-2] += lam_p[case] - grid[k_n[case, n_ki-2]]
            # if k_i[0] != lo_i
            cond = case & (k_n[:, 0] != lo)
            nume1 = grid[k_n[cond, 1]] - lam_m[cond]
            nume2 = lam_m[cond] - grid[k_n[cond, 0]]
            deno = d_grid[k_n[cond, 0]]
            w_n[cond, 0] *= (nume1 / deno)
            w_n[cond, 1] += (nume1 * nume2 / deno)
            # if k_i[-1] != hi_i
            cond = case & (k_n[i, n_k-1] != hi)
            n_ki = n_k[cond]
            nume1 = lam_p[cond] - grid[k_n[cond, n_ki-2]]
            nume2 = grid[k_n[cond, n_ki-1]] - lam_p[cond]
            deno = d_grid[k_n[cond, n_ki-2]]
            w_n[cond, n_ki-1] *= (nume1 / deno)
            w_n[cond, n_ki-2] += (nume1 * nume2 / deno)

        ##################
        # Case 3, n_k >= 4
        ##################
        case = (n_k >= 4) & ~ma
        if case.any():
            self.v_print('n_k = 4')
            n_ki = n_k[case]
            w_n[case, 1] += grid[k_n[case, 2]] - grid[k_n[case, 1]]
            w_n[case, n_ki-2] += (grid[k_n[case, n_ki-2]]
                                  - grid[k_n[case, n_ki-3]])

        ##################
        # Case 4, n_k > 4
        ##################
        case = (n_k > 4) & ~ma
        if case.any():
            self.v_print('n_k > 4')
            i_k = np.indices(k_n.shape)[-1]
            cond = case[:, None] & (2 <= i_k) & (i_k < n_k[:, None]-2)
            ind1, ind2 = np.where(cond)
            w_n[ind1, ind2] = (d_grid[k_n[ind1, ind2]-1]
                               + d_grid[k_n[ind1, ind2]])

        # Finally, divide w_n by 2
        w_n /= 2.

        # Make sure invalid values are masked
        w_n[k_n < 0] = np.nan

        self.v_print('Done')

        return w_n, k_n


def sparse_k(val, k, n_k):
    '''
    Transform a 2D array `val` to a sparse matrix.
    `k` is use for the position in the second axis
    of the matrix. The resulting sparse matrix will
    have the shape : ((len(k), n_k))
    Set k elements to a negative value when not defined
    '''
    # Length of axis 0
    n_i = len(k)

    # Get row index
    i_k = np.indices(k.shape)[0]

    # Take only well defined coefficients
    row = i_k[k >= 0]
    col = k[k >= 0]
    data = val[k >= 0]

    return csr_matrix((data, (row, col)), shape=(n_i, n_k))


def unsparse(matrix, fill_value=np.nan):
    """
    Convert a sparse matrix to a 2D array of values and a 2D array of position.

    Output
    ------
    out: 2d array
        values of the matrix. The shape of the array is given by:
        (matrix.shape[0], maximum number of defined value in a column).
    col_out: 2d array
        position of the columns. Same shape as `out`.
    """

    col, row, val = find(matrix.T)
    n_row, n_col = matrix.shape

    good_rows, counts = np.unique(row, return_counts=True)

    # Define the new position in columns
    i_col = np.indices((n_row, counts.max()))[1]
    i_col = i_col[good_rows]
    i_col = i_col[i_col < counts[:, None]]

    # Create outputs and assign values
    col_out = np.ones((n_row, counts.max()), dtype=int) * -1
    col_out[row, i_col] = col
    out = np.ones((n_row, counts.max())) * fill_value
    out[row, i_col] = val

    return out, col_out


# Below: Classes assuming decontaminated extraction


def fct_ones(x):
    return np.ones_like(x)


class TrpzBox(TrpzOverlap):
    """
    Extraction class for simple box-like extraction.
    Useful to perform a box extraction and account
    for a tilt in the wavelength solution. If there
    is no tilt, the result is sensibly the same as
    a box extraction.
    """
    def __init__(self, aperture, wv_map, lam_grid=None,
                 thresh=1e-5, order=1, box_width=20, **kwargs):
        """
        Setup for extraction

        Parameters:
        -----------
        aperture: 2d-array, bool or float
            2d map of the trace aperture on the detector.
            If the data type is not boolean, the `thresh`
            kwarg is use to convert to boolean.
            aperture -> (aperture > thresh)
        wv_map: 2d-array
            wavelength map of the detector.
        lam_grid: 1d-array, optional
            grid use to do the trapezoidal extraction. Should
            be sampled at the native sampling of the detector.
            Default is to take the central wavelength for the pixel
            at the center of the trace for each column
        thresh: float, optional
            Threshold applied on `aperture` to convert to bool.
        order: int, optional
            Which order is extracted. Default is 1. Note that this
            argument has no effect on the result. It is only useful
            for the user as a way to identify the object.
        box_width: float, optional
            width of the extraction box in pixels. Default is 20 pixels.
        kwargs:
            the use of other kwargs is NOT recommended, but is available.
            They will be passed to `TrpzOverlap` during initiation.
        """
        # Compute box weights
        aperture = self.get_aperture_weights(aperture, n_pix=box_width)
        mask = (aperture <= 0.)

        # Define grid if not given
        if lam_grid is None:
            # Use native sampling of the detector
            lam_grid = grid_from_map(wv_map, aperture, n_os=1)

        # Set convolution kernel to identity (no convolution)
        conv_ker = np.array([0, 0, 1, 0, 0])

        # Set throughput to identity (no throughput)
        trput = fct_ones

        # Init
        super().__init__([aperture], [wv_map], lam_grid=lam_grid, thresh=0., mask=mask,
                         c_list=[conv_ker], t_list=[trput], orders=[order], **kwargs)

    @staticmethod
    def get_trace_center(aperture):
        """
        Return the center of the trace given an aperture estimate.
        The aperture estimate could use the data directly.

        Parameter
        ---------
        aperture: 2d array
            estimate of the aperture.

        Output
        ------
        (columns, aperture center)
        """

        # Valid columns
        col = np.where((aperture > 0.).any(axis=0))[0]

        # Get rows position for valid columns
        rows = np.indices(aperture.shape)[0][:, col]

        # Convert aperture to weights for valid columns
        weights = aperture[:, col]
        weights /= weights.sum(axis=0)

        # Compute center of mass to find the center
        center = (rows*weights).sum(axis=0)

        return col, center

    def get_aperture_weights(self, aperture, n_pix=20, interp_kwargs=None):
        """
        Return the weights of a box aperture given the aperture
        profile and the width of the box in pixels.
        All pixels will have the same weights except at the
        ends of the aperture.

        Parameters
        ----------
        aperture: 2d array
            2d map of the aperture. Used to find the trace center
            with the method `get_trace_center`.
        n_pix: float, optional
            width of the extraction box in pixels. Default is 20 pixels.
        """
        # Find trace center
        cols, center = self.get_trace_center(aperture)

        # Interpolate
        if interp_kwargs is None:
            interp_kwargs = {"bounds_error": False,
                             "fill_value": "extrapolate"}
        f_center = interp1d(cols, center, **interp_kwargs)

        # Compute center for all columns
        cols = np.arange(aperture.shape[-1])
        center = f_center(cols)

        # Box limits for all cols (+/- n_pix/2)
        row_lims = [center - n_pix/2, center + n_pix/2]
        row_lims = np.array(row_lims).T

        # Compute weights
        # For max lim:
        # w = center + n_pix/2 - (rows - 0.5)
        # For min lim:
        # w = rows + 0.5 - center + n_pix/2
        rows = np.indices(aperture.shape)[0]
        weights = rows[:, :, None] - row_lims[None, :, :]
        weights *= np.array([1, -1])
        weights += 0.5
        # Between 0 and 1
        weights = np.clip(weights, 0, 1)
        # Keep min weight
        weights = weights.min(axis=-1)
        # Normalize
        weights /= weights.sum(axis=0)

        return weights<|MERGE_RESOLUTION|>--- conflicted
+++ resolved
@@ -624,14 +624,6 @@
         # Only solve for valid range `i_grid` (on the detector).
         # It will be a singular matrix otherwise.
         if tikhonov:
-<<<<<<< HEAD
-            if tikho_kwargs is None:
-                tikho_kwargs = {'index': i_grid}
-            else:
-                default_kwargs = {'grid': self.lam_grid,
-                                  'index': i_grid}
-                tikho_kwargs = {**default_kwargs, **tikho_kwargs}
-=======
             if factor is None:
                 raise ValueError("Please specify tikhonov `factor`.")
             t_mat = self.get_tikho_matrix()
@@ -642,7 +634,6 @@
             if tikho_kwargs is None:
                 tikho_kwargs = {}
             tikho_kwargs = {**default_kwargs, **tikho_kwargs}
->>>>>>> a849910e
             f_k[i_grid] = self._solve_tikho(matrix, result, **tikho_kwargs)
         else:
             f_k[i_grid] = self._solve(matrix, result, index=i_grid)
@@ -661,8 +652,6 @@
         # Note that the indexing is applied inside the function
         return tikho_solve(matrix, result, index=index, **kwargs)
 
-<<<<<<< HEAD
-=======
     def get_tikho_matrix(self, **kwargs):
         """
         Return the tikhonov matrix.
@@ -716,7 +705,6 @@
         # Set attribute
         self.tikho_mat = t_mat
 
->>>>>>> a849910e
     def get_i_grid(self, d):
         """ Return the index of the grid that are well defined, so d != 0 """
         try:
@@ -828,12 +816,6 @@
         # Return sorted and unique
         return np.unique(os_grid)
 
-<<<<<<< HEAD
-    def get_tikho_tests(self, factors, tikho=None, estimate=None, **kwargs):
-
-        # Build the system to solve
-        matrix, result = self.build_sys()
-=======
     def get_tikho_tests(self, factors, tikho=None, estimate=None,
                         tikho_kwargs=None, **kwargs):
         """
@@ -874,22 +856,11 @@
 
         # Build the system to solve
         matrix, result = self.build_sys(**kwargs)
->>>>>>> a849910e
 
         # Get valid grid index
         i_grid = self.get_i_grid(result)
 
         if tikho is None:
-<<<<<<< HEAD
-            if kwargs:
-                default_kwargs = {'grid': self.lam_grid,
-                                  'index': i_grid}
-                kwargs = {**default_kwargs, **kwargs}
-                tikho = Tikhonov(matrix, result, **kwargs)
-                self.tikho = tikho
-            else:
-                tikho = self.tikho
-=======
             t_mat = self.get_tikho_matrix()
             default_kwargs = {'grid': self.lam_grid,
                               'index': i_grid,
@@ -899,7 +870,6 @@
             tikho_kwargs = {**default_kwargs, **tikho_kwargs}
             tikho = Tikhonov(matrix, result, **tikho_kwargs)
             self.tikho = tikho
->>>>>>> a849910e
 
         # Test all factors
         tests = tikho.test_factors(factors, estimate)
